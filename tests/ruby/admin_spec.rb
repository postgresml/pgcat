# frozen_string_literal: true
require 'uri'
require_relative 'spec_helper'

describe "Admin" do
  let(:processes) { Helpers::Pgcat.single_instance_setup("sharded_db", 10) }
  let(:pgcat_conn_str) { processes.pgcat.connection_string("sharded_db", "sharding_user") }

  after do
    processes.all_databases.map(&:reset)
    processes.pgcat.shutdown
  end

  describe "SHOW STATS" do
    context "clients connect and make one query" do
      it "updates *_query_time and *_wait_time" do
        connection = PG::connect("#{pgcat_conn_str}?application_name=one_query")
        connection.async_exec("SELECT pg_sleep(0.25)")
        connection.async_exec("SELECT pg_sleep(0.25)")
        connection.async_exec("SELECT pg_sleep(0.25)")
        connection.close

        # wait for averages to be calculated, we shouldn't do this too often
        sleep(15.5)
        admin_conn = PG::connect(processes.pgcat.admin_connection_string)
        results = admin_conn.async_exec("SHOW STATS")[0]
        admin_conn.close
        expect(results["total_query_time"].to_i).to be_within(200).of(750)
        expect(results["avg_query_time"].to_i).to_not eq(0)

        expect(results["total_wait_time"].to_i).to_not eq(0)
        expect(results["avg_wait_time"].to_i).to_not eq(0)
      end
    end
  end

  describe "SHOW POOLS" do
    context "bad credentials" do
      it "does not change any stats" do
        bad_passsword_url = URI(pgcat_conn_str)
        bad_passsword_url.password = "wrong"
        expect { PG::connect("#{bad_passsword_url.to_s}?application_name=bad_password") }.to raise_error(PG::ConnectionBad)

        sleep(1)
        admin_conn = PG::connect(processes.pgcat.admin_connection_string)
        results = admin_conn.async_exec("SHOW POOLS")[0]
        %w[cl_idle cl_active cl_waiting cl_cancel_req sv_active sv_used sv_tested sv_login maxwait].each do |s|
          raise StandardError, "Field #{s} was expected to be 0 but found to be #{results[s]}" if results[s] != "0"
        end

        expect(results["sv_idle"]).to eq("1")
      end
    end

    context "bad database name" do
      it "does not change any stats" do
        bad_db_url = URI(pgcat_conn_str)
        bad_db_url.path = "/wrong_db"
        expect { PG::connect("#{bad_db_url.to_s}?application_name=bad_db") }.to raise_error(PG::ConnectionBad)

        sleep(1)
        admin_conn = PG::connect(processes.pgcat.admin_connection_string)
        results = admin_conn.async_exec("SHOW POOLS")[0]
        %w[cl_idle cl_active cl_waiting cl_cancel_req sv_active sv_used sv_tested sv_login maxwait].each do |s|
          raise StandardError, "Field #{s} was expected to be 0 but found to be #{results[s]}" if results[s] != "0"
        end

        expect(results["sv_idle"]).to eq("1")
      end
    end

    context "client connects but issues no queries" do
      it "only affects cl_idle stats" do
        connections = Array.new(20) { PG::connect(pgcat_conn_str) }
        sleep(1)
        admin_conn = PG::connect(processes.pgcat.admin_connection_string)
        results = admin_conn.async_exec("SHOW POOLS")[0]
        %w[cl_active cl_waiting cl_cancel_req sv_active sv_used sv_tested sv_login maxwait].each do |s|
          raise StandardError, "Field #{s} was expected to be 0 but found to be #{results[s]}" if results[s] != "0"
        end
        expect(results["cl_idle"]).to eq("20")
        expect(results["sv_idle"]).to eq("1")

        connections.map(&:close)
        sleep(1.1)
        results = admin_conn.async_exec("SHOW POOLS")[0]
        %w[cl_active cl_idle cl_waiting cl_cancel_req sv_active sv_used sv_tested sv_login maxwait].each do |s|
          raise StandardError, "Field #{s} was expected to be 0 but found to be #{results[s]}" if results[s] != "0"
        end
        expect(results["sv_idle"]).to eq("1")
      end
    end

    context "clients connect and make one query" do
      it "only affects cl_idle, sv_idle stats" do
        connections = Array.new(5) { PG::connect("#{pgcat_conn_str}?application_name=one_query") }
        connections.each do |c|
          Thread.new { c.async_exec("SELECT pg_sleep(2.5)") }
        end

        sleep(1.1)
        admin_conn = PG::connect(processes.pgcat.admin_connection_string)
        results = admin_conn.async_exec("SHOW POOLS")[0]
        %w[cl_idle cl_waiting cl_cancel_req sv_idle sv_used sv_tested sv_login maxwait].each do |s|
          raise StandardError, "Field #{s} was expected to be 0 but found to be #{results[s]}" if results[s] != "0"
        end
        expect(results["cl_active"]).to eq("5")
        expect(results["sv_active"]).to eq("5")

        sleep(3)
        results = admin_conn.async_exec("SHOW POOLS")[0]
        %w[cl_active cl_waiting cl_cancel_req sv_active sv_used sv_tested sv_login maxwait].each do |s|
          raise StandardError, "Field #{s} was expected to be 0 but found to be #{results[s]}" if results[s] != "0"
        end
        expect(results["cl_idle"]).to eq("5")
        expect(results["sv_idle"]).to eq("5")

        connections.map(&:close)
        sleep(1)
        results = admin_conn.async_exec("SHOW POOLS")[0]
        %w[cl_idle cl_active cl_waiting cl_cancel_req sv_active sv_used sv_tested sv_login maxwait].each do |s|
          raise StandardError, "Field #{s} was expected to be 0 but found to be #{results[s]}" if results[s] != "0"
        end
        expect(results["sv_idle"]).to eq("5")
      end
    end

    context "client connects and opens a transaction and closes connection uncleanly" do
      it "produces correct statistics" do
        connections = Array.new(5) { PG::connect("#{pgcat_conn_str}?application_name=one_query") }
        connections.each do |c|
          Thread.new do
            c.async_exec("BEGIN")
            c.async_exec("SELECT pg_sleep(0.01)")
            c.close
          end
        end

        sleep(1.1)
        admin_conn = PG::connect(processes.pgcat.admin_connection_string)
        results = admin_conn.async_exec("SHOW POOLS")[0]
        %w[cl_idle cl_active cl_waiting cl_cancel_req sv_active sv_used sv_tested sv_login maxwait].each do |s|
          raise StandardError, "Field #{s} was expected to be 0 but found to be #{results[s]}" if results[s] != "0"
        end
        expect(results["sv_idle"]).to eq("5")
      end
    end

    context "client fail to checkout connection from the pool" do
      it "counts clients as idle" do
        new_configs = processes.pgcat.current_config
        new_configs["general"]["connect_timeout"] = 500
        new_configs["general"]["ban_time"] = 1
        new_configs["general"]["shutdown_timeout"] = 1
        new_configs["pools"]["sharded_db"]["users"]["0"]["pool_size"] = 1
        processes.pgcat.update_config(new_configs)
        processes.pgcat.reload_config

        threads = []
        connections = Array.new(5) { PG::connect("#{pgcat_conn_str}?application_name=one_query") }
        connections.each do |c|
          threads << Thread.new { c.async_exec("SELECT pg_sleep(1)") rescue PG::SystemError }
        end

        sleep(2)
        admin_conn = PG::connect(processes.pgcat.admin_connection_string)
        results = admin_conn.async_exec("SHOW POOLS")[0]
        %w[cl_active cl_waiting cl_cancel_req sv_active sv_used sv_tested sv_login maxwait].each do |s|
          raise StandardError, "Field #{s} was expected to be 0 but found to be #{results[s]}" if results[s] != "0"
        end
        expect(results["cl_idle"]).to eq("5")
        expect(results["sv_idle"]).to eq("1")

        threads.map(&:join)
        connections.map(&:close)
      end
    end

    context "clients overwhelm server pools" do
      let(:processes) { Helpers::Pgcat.single_instance_setup("sharded_db", 2) }

      it "cl_waiting is updated to show it" do
        threads = []
        connections = Array.new(4) { PG::connect("#{pgcat_conn_str}?application_name=one_query") }
        connections.each do |c|
          threads << Thread.new { c.async_exec("SELECT pg_sleep(1.5)") }
        end

        sleep(1.1) # Allow time for stats to update
        admin_conn = PG::connect(processes.pgcat.admin_connection_string)
        results = admin_conn.async_exec("SHOW POOLS")[0]
        %w[cl_idle cl_cancel_req sv_idle sv_used sv_tested sv_login maxwait].each do |s|
          raise StandardError, "Field #{s} was expected to be 0 but found to be #{results[s]}" if results[s] != "0"
        end

        expect(results["cl_waiting"]).to eq("2")
        expect(results["cl_active"]).to eq("2")
        expect(results["sv_active"]).to eq("2")

        sleep(2.5) # Allow time for stats to update
        results = admin_conn.async_exec("SHOW POOLS")[0]
        %w[cl_active cl_waiting cl_cancel_req sv_active sv_used sv_tested sv_login maxwait].each do |s|
          raise StandardError, "Field #{s} was expected to be 0 but found to be #{results[s]}" if results[s] != "0"
        end
        expect(results["cl_idle"]).to eq("4")
        expect(results["sv_idle"]).to eq("2")

        threads.map(&:join)
        connections.map(&:close)
      end

      it "show correct max_wait" do
        threads = []
        connections = Array.new(4) { PG::connect("#{pgcat_conn_str}?application_name=one_query") }
        connections.each do |c|
          threads << Thread.new { c.async_exec("SELECT pg_sleep(1.5)") }
        end

        sleep(2.5) # Allow time for stats to update
        admin_conn = PG::connect(processes.pgcat.admin_connection_string)
        results = admin_conn.async_exec("SHOW POOLS")[0]

        expect(results["maxwait"]).to eq("1")
        expect(results["maxwait_us"].to_i).to be_within(200_000).of(500_000)

        sleep(4.5) # Allow time for stats to update
        results = admin_conn.async_exec("SHOW POOLS")[0]
        expect(results["maxwait"]).to eq("0")

        threads.map(&:join)
        connections.map(&:close)
      end
    end
  end

  describe "SHOW CLIENTS" do
    it "reports correct number and application names" do
      conn_str = processes.pgcat.connection_string("sharded_db", "sharding_user")
      connections = Array.new(20) { |i| PG::connect("#{conn_str}?application_name=app#{i % 5}") }

      admin_conn = PG::connect(processes.pgcat.admin_connection_string)
      sleep(1) # Wait for stats to be updated

      results = admin_conn.async_exec("SHOW CLIENTS")
      expect(results.count).to eq(21) # count admin clients
      expect(results.select { |c| c["application_name"] == "app3" ||  c["application_name"] == "app4" }.count).to eq(8)
      expect(results.select { |c| c["database"] == "pgcat" }.count).to eq(1)

      connections[0..5].map(&:close)
      sleep(1) # Wait for stats to be updated
      results = admin_conn.async_exec("SHOW CLIENTS")
      expect(results.count).to eq(15)

      connections[6..].map(&:close)
      sleep(1) # Wait for stats to be updated
      expect(admin_conn.async_exec("SHOW CLIENTS").count).to eq(1)
      admin_conn.close
    end

    it "reports correct number of queries and transactions" do
      conn_str = processes.pgcat.connection_string("sharded_db", "sharding_user")

      connections = Array.new(2) { |i| PG::connect("#{conn_str}?application_name=app#{i}") }
      connections.each do |c|
        c.async_exec("SELECT 1")
        c.async_exec("SELECT 2")
        c.async_exec("SELECT 3")
        c.async_exec("BEGIN")
        c.async_exec("SELECT 4")
        c.async_exec("SELECT 5")
        c.async_exec("COMMIT")
      end

      admin_conn = PG::connect(processes.pgcat.admin_connection_string)
      sleep(1) # Wait for stats to be updated

      results = admin_conn.async_exec("SHOW CLIENTS")
      expect(results.count).to eq(3)
      normal_client_results = results.reject { |r| r["database"] == "pgcat" }
      expect(normal_client_results[0]["transaction_count"]).to eq("4")
      expect(normal_client_results[1]["transaction_count"]).to eq("4")
      expect(normal_client_results[0]["query_count"]).to eq("7")
      expect(normal_client_results[1]["query_count"]).to eq("7")

      admin_conn.close
      connections.map(&:close)
    end
  end

<<<<<<< HEAD
  describe "Manual Banning" do
    describe "BAN/UNBAN and SHOW BANS" do
      it "bans/unbans hosts" do
        admin_conn = PG::connect(processes.pgcat.admin_connection_string)

        # Returns a list of the banned addresses
        results = admin_conn.async_exec("BAN localhost").to_a
        expect(results.count).to eq(3)
        expect(results.map { |r| r["host"] }).to eq(["localhost", "localhost", "localhost"])

        # Subsequent calls should yield no results
        results = admin_conn.async_exec("BAN localhost").to_a
        expect(results.count).to eq(0)

        results = admin_conn.async_exec("SHOW BANS").to_a
        expect(results.count).to eq(3)
        expect(results.map { |r| r["host"] }).to eq(["localhost", "localhost", "localhost"])

        # Returns a list of the unbanned addresses
        results = admin_conn.async_exec("UNBAN localhost").to_a
        expect(results.count).to eq(3)
        expect(results.map { |r| r["host"] }).to eq(["localhost", "localhost", "localhost"])

        # Subsequent calls should yield no results
        results = admin_conn.async_exec("UNBAN localhost").to_a
        expect(results.count).to eq(0)

        results = admin_conn.async_exec("SHOW BANS").to_a
        expect(results.count).to eq(0)

        # Banning a host that doesn't exist should yield no results
        results = admin_conn.async_exec("BAN bad_host").to_a
        expect(results.count).to eq(0)

        results = admin_conn.async_exec("SHOW BANS").to_a
        expect(results.count).to eq(0)

        # Unbanning a host that doesn't exist should yield no results
        results = admin_conn.async_exec("UNBAN bad_host").to_a
        expect(results.count).to eq(0)

        results = admin_conn.async_exec("SHOW BANS").to_a
        expect(results.count).to eq(0)
      end
=======
  describe "SHOW users" do
    it "returns the right users" do
      admin_conn = PG::connect(processes.pgcat.admin_connection_string)
      results = admin_conn.async_exec("SHOW USERS")[0]
      admin_conn.close
      expect(results["name"]).to eq("sharding_user")
      expect(results["pool_mode"]).to eq("transaction")
>>>>>>> 8a0da10a
    end
  end
end<|MERGE_RESOLUTION|>--- conflicted
+++ resolved
@@ -287,7 +287,6 @@
     end
   end
 
-<<<<<<< HEAD
   describe "Manual Banning" do
     describe "BAN/UNBAN and SHOW BANS" do
       it "bans/unbans hosts" do
@@ -332,7 +331,9 @@
         results = admin_conn.async_exec("SHOW BANS").to_a
         expect(results.count).to eq(0)
       end
-=======
+    end
+  end
+
   describe "SHOW users" do
     it "returns the right users" do
       admin_conn = PG::connect(processes.pgcat.admin_connection_string)
@@ -340,7 +341,6 @@
       admin_conn.close
       expect(results["name"]).to eq("sharding_user")
       expect(results["pool_mode"]).to eq("transaction")
->>>>>>> 8a0da10a
     end
   end
 end