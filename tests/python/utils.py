--- conflicted
+++ resolved
@@ -13,17 +13,12 @@
 PGCAT_PORT = "6432"
 
 
-<<<<<<< HEAD
-def pgcat_start():
-=======
 def _pgcat_start(config_path: str):
->>>>>>> 670311da
     pg_cat_send_signal(signal.SIGTERM)
     os.system(f"./target/debug/pgcat {config_path} &")
     time.sleep(2)
 
 
-<<<<<<< HEAD
 def pgcat_start_with_config(config: str):
     config_file = tempfile.NamedTemporaryFile(delete=False)
     config_file.write(str.encode(config))
@@ -44,7 +39,8 @@
     conn.autocommit = autocommit
     cur = conn.cursor()
     return (conn, cur)
-=======
+  
+  
 def pgcat_start():
     _pgcat_start(config_path='.circleci/pgcat.toml')
 
@@ -70,8 +66,7 @@
         time.sleep(2)
         if not os.system('pgrep glauth'):
             raise Exception("glauth not closed after SIGTERM")
->>>>>>> 670311da
-
+            
 
 def pg_cat_send_signal(signal: signal.Signals):
     try:
