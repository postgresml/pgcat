use arc_swap::ArcSwap;
/// Statistics and reporting.
use log::{error, info, trace, warn};
use once_cell::sync::Lazy;
use std::collections::HashMap;
use std::net::UdpSocket;
use std::os::unix::net::UnixDatagram;
use std::sync::Arc;
use tokio::sync::mpsc::error::TrySendError;
use tokio::sync::mpsc::{channel, Receiver, Sender};
use tokio::time::Instant;

use cadence::{
    prelude::*, BufferedUdpMetricSink, BufferedUnixMetricSink, MetricBuilder, NopMetricSink,
    QueuingMetricSink, StatsdClient,
};

use crate::config::{get_config, Role, StatsDMode};
use crate::pool::{get_all_pools, get_number_of_addresses};

/// Convenience types for various stats
type ClientStatesLookup = HashMap<i32, ClientInformation>;
type ServerStatesLookup = HashMap<i32, ServerInformation>;
type PoolStatsLookup = HashMap<(String, String), HashMap<String, i64>>;
type AddressStatsLookup = HashMap<usize, HashMap<String, i64>>;

/// Stats for individual client connections updated every second
/// Used in SHOW CLIENTS.
static LATEST_CLIENT_STATS: Lazy<ArcSwap<ClientStatesLookup>> =
    Lazy::new(|| ArcSwap::from_pointee(ClientStatesLookup::default()));

/// Stats for individual server connections updated every second
/// Used in SHOW SERVERS.
static LATEST_SERVER_STATS: Lazy<ArcSwap<ServerStatesLookup>> =
    Lazy::new(|| ArcSwap::from_pointee(ServerStatesLookup::default()));

/// Aggregate stats for each pool (a pool is identified by database name and username) updated every second
/// Used in SHOW POOLS.
static LATEST_POOL_STATS: Lazy<ArcSwap<PoolStatsLookup>> =
    Lazy::new(|| ArcSwap::from_pointee(PoolStatsLookup::default()));

/// Aggregate stats for individual database instances, updated every second, averages are calculated every 15
/// Used in SHOW STATS.
static LATEST_ADDRESS_STATS: Lazy<ArcSwap<AddressStatsLookup>> =
    Lazy::new(|| ArcSwap::from_pointee(AddressStatsLookup::default()));

/// The statistics reporter. An instance is given to each possible source of statistics,
/// e.g. clients, servers, connection pool.
pub static REPORTER: Lazy<ArcSwap<Reporter>> =
    Lazy::new(|| ArcSwap::from_pointee(Reporter::default()));

/// Statistics period used for average calculations.
/// 15 seconds.
static STAT_PERIOD: u64 = 15000;

/// The various states that a client can be in
#[derive(Debug, Clone, Copy, PartialEq)]
pub enum ClientState {
    Idle,
    Waiting,
    Active,
}
impl std::fmt::Display for ClientState {
    fn fmt(&self, f: &mut std::fmt::Formatter) -> std::fmt::Result {
        match *self {
            ClientState::Idle => write!(f, "idle"),
            ClientState::Waiting => write!(f, "waiting"),
            ClientState::Active => write!(f, "active"),
        }
    }
}

/// The various states that a server can be in
#[derive(Debug, Clone, Copy, PartialEq)]
pub enum ServerState {
    Login,
    Active,
    Tested,
    Idle,
}
impl std::fmt::Display for ServerState {
    fn fmt(&self, f: &mut std::fmt::Formatter) -> std::fmt::Result {
        match *self {
            ServerState::Login => write!(f, "login"),
            ServerState::Active => write!(f, "active"),
            ServerState::Tested => write!(f, "tested"),
            ServerState::Idle => write!(f, "idle"),
        }
    }
}

/// Information we keep track off which can be queried by SHOW CLIENTS
#[derive(Debug, Clone)]
pub struct ClientInformation {
    pub state: ClientState,
    pub connect_time: Instant,

    /// A random integer assigned to the client and used by stats to track the client
    pub client_id: i32,

    pub application_name: String,
    pub username: String,
    pub pool_name: String,

    /// Total time spent waiting for a connection from pool, measures in microseconds
    pub total_wait_time: u64,

    pub transaction_count: u64,
    pub query_count: u64,
    pub error_count: u64,
}

/// Information we keep track off which can be queried by SHOW SERVERS
#[derive(Debug, Clone)]
pub struct ServerInformation {
    pub state: ServerState,
    pub connect_time: Instant,

    /// A random integer assigned to the server and used by stats to track the server
    pub server_id: i32,

    pub address_name: String,
    pub address_id: usize,

    pub role: Role,

    pub username: String,
    pub pool_name: String,
    pub application_name: String,

    pub bytes_sent: u64,
    pub bytes_received: u64,

    pub transaction_count: u64,
    pub query_count: u64,
    pub error_count: u64,
}

/// The names for the events reported
/// to the statistics collector.
#[derive(Debug, Clone)]
enum EventName {
    CheckoutTime {
        client_id: i32,
        server_id: i32,
    },
    Query {
        client_id: i32,
        server_id: i32,
        duration_ms: u128,
    },
    Transaction {
        client_id: i32,
        server_id: i32,
    },

    DataSentToServer {
        server_id: i32,
    },
    DataReceivedFromServer {
        server_id: i32,
    },

    ClientRegistered {
        client_id: i32,
        pool_name: String,
        username: String,
        application_name: String,
    },
    ClientIdle {
        client_id: i32,
    },
    ClientWaiting {
        client_id: i32,
    },
    ClientActive {
        client_id: i32,
        #[allow(dead_code)]
        server_id: i32,
    },
    ClientDisconnecting {
        client_id: i32,
    },
    ClientCheckoutError {
        client_id: i32,
        #[allow(dead_code)]
        address_id: usize,
    },
    ClientBanError {
        client_id: i32,
        #[allow(dead_code)]
        address_id: usize,
    },

    ServerRegistered {
        server_id: i32,
        address_id: usize,
        address_name: String,
        pool_name: String,
        username: String,
        role: Role,
    },
    ServerLogin {
        server_id: i32,
    },
    ServerIdle {
        server_id: i32,
    },
    ServerTested {
        server_id: i32,
    },
    ServerActive {
        #[allow(dead_code)]
        client_id: i32,
        server_id: i32,
    },
    ServerDisconnecting {
        server_id: i32,
    },

    UpdateStats {
        pool_name: String,
        username: String,
    },
    UpdateAverages {
        address_id: usize,
    },
}

/// Event data sent to the collector
/// from clients and servers.
#[derive(Debug, Clone)]
pub struct Event {
    /// The name of the event being reported.
    name: EventName,

    /// The value being reported. Meaning differs based on event name.
    value: i64,
}

/// The statistics reporter. An instance is given
/// to each possible source of statistics,
/// e.g. clients, servers, connection pool.
#[derive(Clone, Debug)]
pub struct Reporter {
    tx: Sender<Event>,
}

impl Default for Reporter {
    fn default() -> Reporter {
        let (tx, _rx) = channel(5);
        Reporter { tx }
    }
}

impl Reporter {
    /// Create a new Reporter instance.
    pub fn new(tx: Sender<Event>) -> Reporter {
        Reporter { tx }
    }

    /// Send statistics to the task keeping track of stats.
    fn send(&self, event: Event) {
        let name = event.name.clone();
        let result = self.tx.try_send(event.clone());

        match result {
            Ok(_) => trace!(
                "{:?} event reported successfully, capacity: {} {:?}",
                name,
                self.tx.capacity(),
                event
            ),

            Err(err) => match err {
                TrySendError::Full { .. } => error!("{:?} event dropped, buffer full", name),
                TrySendError::Closed { .. } => error!("{:?} event dropped, channel closed", name),
            },
        };
    }

    /// Report a query executed by a client against a server
    pub fn query(&self, client_id: i32, server_id: i32, duration_ms: u128) {
        let event = Event {
            name: EventName::Query {
                client_id,
                server_id,
                duration_ms,
            },
            value: 1,
        };
        self.send(event);
    }

    /// Report a transaction executed by a client a server
    /// we report each individual queries outside a transaction as a transaction
    /// We only count the initial BEGIN as a transaction, all queries within do not
    /// count as transactions
    pub fn transaction(&self, client_id: i32, server_id: i32) {
        let event = Event {
            name: EventName::Transaction {
                client_id,
                server_id,
            },
            value: 1,
        };
        self.send(event);
    }

    /// Report data sent to a server
    pub fn data_sent(&self, amount_bytes: usize, server_id: i32) {
        let event = Event {
            name: EventName::DataSentToServer { server_id },
            value: amount_bytes as i64,
        };
        self.send(event)
    }

    /// Report data received from a server
    pub fn data_received(&self, amount_bytes: usize, server_id: i32) {
        let event = Event {
            name: EventName::DataReceivedFromServer { server_id },
            value: amount_bytes as i64,
        };
        self.send(event)
    }

    /// Reports the time spent by a client waiting to get a healthy connection from the pool
    pub fn checkout_time(&self, microseconds: u128, client_id: i32, server_id: i32) {
        let event = Event {
            name: EventName::CheckoutTime {
                client_id,
                server_id,
            },
            value: microseconds as i64,
        };
        self.send(event)
    }

    /// Register a client with the stats system. The stats system uses client_id
    /// to track and aggregate statistics from all source that relate to that client
    pub fn client_register(
        &self,
        client_id: i32,
        pool_name: String,
        username: String,
        app_name: String,
    ) {
        let event = Event {
            name: EventName::ClientRegistered {
                client_id,
                pool_name,
                username,
                application_name: app_name,
            },
            value: 1,
        };
        self.send(event);
    }

    /// Reports a client is waiting for a connection
    pub fn client_waiting(&self, client_id: i32) {
        let event = Event {
            name: EventName::ClientWaiting { client_id },
            value: 1,
        };
        self.send(event)
    }

    /// Reports a client has had the server assigned to it be banned
    pub fn client_ban_error(&self, client_id: i32, address_id: usize) {
        let event = Event {
            name: EventName::ClientBanError {
                client_id,
                address_id,
            },
            value: 1,
        };
        self.send(event)
    }

    /// Reports a client has failed to obtain a connection from a connection pool
    pub fn client_checkout_error(&self, client_id: i32, address_id: usize) {
        let event = Event {
            name: EventName::ClientCheckoutError {
                client_id,
                address_id,
            },
            value: 1,
        };
        self.send(event)
    }

    /// Reports a client is done waiting for a connection and is about to query the server.
    pub fn client_active(&self, client_id: i32, server_id: i32) {
        let event = Event {
            name: EventName::ClientActive {
                client_id,
                server_id,
            },
            value: 1,
        };
        self.send(event)
    }

    /// Reports a client is done querying the server and is no longer assigned a server connection
    pub fn client_idle(&self, client_id: i32) {
        let event = Event {
            name: EventName::ClientIdle { client_id },
            value: 1,
        };
        self.send(event)
    }

    /// Reports a client is disconnecting from the pooler.
    pub fn client_disconnecting(&self, client_id: i32) {
        let event = Event {
            name: EventName::ClientDisconnecting { client_id },
            value: 1,
        };
        self.send(event)
    }

    /// Register a server connection with the stats system. The stats system uses server_id
    /// to track and aggregate statistics from all source that relate to that server
    pub fn server_register(
        &self,
        server_id: i32,
        address_id: usize,
        address_name: String,
        pool_name: String,
        username: String,
        role: Role,
    ) {
        let event = Event {
            name: EventName::ServerRegistered {
                server_id,
                address_id,
                address_name,
                pool_name,
                username,
                role,
            },
            value: 1,
        };
        self.send(event);
    }

    /// Reports a server connection has been assigned to a client that
    /// is about to query the server
    pub fn server_active(&self, client_id: i32, server_id: i32) {
        let event = Event {
            name: EventName::ServerActive {
                client_id,
                server_id,
            },
            value: 1,
        };
        self.send(event)
    }

    /// Reports a server connection is no longer assigned to a client
    /// and is available for the next client to pick it up
    pub fn server_idle(&self, server_id: i32) {
        let event = Event {
            name: EventName::ServerIdle { server_id },
            value: 1,
        };
        self.send(event)
    }

    /// Reports a server connection is attempting to login.
    pub fn server_login(&self, server_id: i32) {
        let event = Event {
            name: EventName::ServerLogin { server_id },
            value: 1,
        };
        self.send(event)
    }

    /// Reports a server connection is being tested before being given to a client.
    pub fn server_tested(&self, server_id: i32) {
        let event = Event {
            name: EventName::ServerTested { server_id },
            value: 1,
        };

        self.send(event)
    }

    /// Reports a server connection is disconnecting from the pooler.
    pub fn server_disconnecting(&self, server_id: i32) {
        let event = Event {
            name: EventName::ServerDisconnecting { server_id },
            value: 1,
        };
        self.send(event)
    }
}

/// The statistics collector which is receiving statistics
/// from clients, servers, and the connection pool. There is
/// only one collector (kind of like a singleton).
/// The collector can trigger events on its own, e.g.
/// it updates aggregates every second and averages every
/// 15 seconds.
pub struct Collector {
    rx: Receiver<Event>,
    tx: Sender<Event>,
    statsd_client: StatsdClient,
}

impl Collector {
    /// Create a new collector instance. There should only be one instance
    /// at a time. This is ensured by mpsc which allows only one receiver.
    pub fn new(rx: Receiver<Event>, tx: Sender<Event>) -> Collector {
        Collector {
            rx,
            tx,
            statsd_client: StatsdClient::new_client(),
        }
    }

    /// The statistics collection handler. It will collect statistics
    /// for `address_id`s starting at 0 up to `addresses`.
    pub async fn collect(&mut self) {
        info!("Events reporter started");

        let mut client_states = ClientStatesLookup::default();
        let mut server_states = ServerStatesLookup::default();
        let mut pool_stat_lookup = PoolStatsLookup::default();

        let mut address_stat_lookup = AddressStatsLookup::default();
        let mut address_old_stat_lookup = AddressStatsLookup::default();

        let tx = self.tx.clone();
        tokio::task::spawn(async move {
            let mut interval =
                tokio::time::interval(tokio::time::Duration::from_millis(STAT_PERIOD / 15));
            loop {
                interval.tick().await;
                for (user_pool, _) in get_all_pools() {
                    let _ = tx.try_send(Event {
                        name: EventName::UpdateStats {
                            pool_name: user_pool.db,
                            username: user_pool.user,
                        },
                        value: 0,
                    });
                }
            }
        });

        let tx = self.tx.clone();
        tokio::task::spawn(async move {
            let mut interval =
                tokio::time::interval(tokio::time::Duration::from_millis(STAT_PERIOD));
            loop {
                interval.tick().await;
                for address_id in 0..get_number_of_addresses() {
                    let _ = tx.try_send(Event {
                        name: EventName::UpdateAverages { address_id },
                        value: 0,
                    });
                }
            }
        });

        // The collector loop
        loop {
            let stat = match self.rx.recv().await {
                Some(stat) => stat,
                None => {
                    info!("Events collector is shutting down");
                    return;
                }
            };

            // Some are counters, some are gauges...
            match stat.name {
                EventName::Query {
                    client_id,
                    server_id,
                    duration_ms,
                } => {
                    let mut tags = HashMap::new();

                    // Update client stats
                    let app_name = match client_states.get_mut(&client_id) {
                        Some(client_info) => {
                            add_client_tags(&mut tags, &client_info);

                            client_info.query_count += stat.value as u64;
                            client_info.application_name.to_string()
                        }
                        None => String::from("Undefined"),
                    };

                    // Update server stats and pool aggregation stats
                    match server_states.get_mut(&server_id) {
                        Some(server_info) => {
                            server_info.query_count += stat.value as u64;
                            server_info.application_name = app_name;

<<<<<<< HEAD
                            add_server_tags(&mut tags, &server_info);

                            let pool_stats = address_stat_lookup
=======
                            let address_stats = address_stat_lookup
>>>>>>> dfa26ec6
                                .entry(server_info.address_id)
                                .or_insert_with(HashMap::default);
                            let counter = address_stats
                                .entry("total_query_count".to_string())
                                .or_insert(0);
                            *counter += stat.value;

                            let duration = address_stats
                                .entry("total_query_time".to_string())
                                .or_insert(0);
                            *duration += duration_ms as i64;
                        }
                        None => (),
                    }

                    self.statsd_client.send_count("query_count", 1, tags);
                }

                EventName::Transaction {
                    client_id,
                    server_id,
                } => {
                    let mut tags = HashMap::new();

                    // Update client stats
                    let app_name = match client_states.get_mut(&client_id) {
                        Some(client_info) => {
                            add_client_tags(&mut tags, &client_info);

                            client_info.transaction_count += stat.value as u64;
                            client_info.application_name.to_string()
                        }
                        None => String::from("Undefined"),
                    };

                    // Update server stats and pool aggregation stats
                    match server_states.get_mut(&server_id) {
                        Some(server_info) => {
                            server_info.transaction_count += stat.value as u64;
                            server_info.application_name = app_name;

                            add_server_tags(&mut tags, &server_info);

                            let address_stats = address_stat_lookup
                                .entry(server_info.address_id)
                                .or_insert_with(HashMap::default);
                            let counter = address_stats
                                .entry("total_xact_count".to_string())
                                .or_insert(0);
                            *counter += stat.value;
                        }
                        None => (),
                    }

                    self.statsd_client.send_count("tx_count", 1, tags);
                }

                EventName::DataSentToServer { server_id } => {
                    // Update server stats and address aggregation stats
                    match server_states.get_mut(&server_id) {
                        Some(server_info) => {
                            server_info.bytes_sent += stat.value as u64;

                            let address_stats = address_stat_lookup
                                .entry(server_info.address_id)
                                .or_insert_with(HashMap::default);
                            let counter =
                                address_stats.entry("total_sent".to_string()).or_insert(0);
                            *counter += stat.value;
                        }
                        None => (),
                    }
                }

                EventName::DataReceivedFromServer { server_id } => {
                    // Update server states and address aggregation stats
                    match server_states.get_mut(&server_id) {
                        Some(server_info) => {
                            server_info.bytes_received += stat.value as u64;

                            let address_stats = address_stat_lookup
                                .entry(server_info.address_id)
                                .or_insert_with(HashMap::default);
                            let counter = address_stats
                                .entry("total_received".to_string())
                                .or_insert(0);
                            *counter += stat.value;
                        }
                        None => (),
                    }
                }

                EventName::CheckoutTime {
                    client_id,
                    server_id,
                } => {
                    // Update client stats
                    let app_name = match client_states.get_mut(&client_id) {
                        Some(client_info) => {
                            client_info.total_wait_time += stat.value as u64;
                            client_info.application_name.to_string()
                        }
                        None => String::from("Undefined"),
                    };

                    // Update server stats and address aggregation stats
                    match server_states.get_mut(&server_id) {
                        Some(server_info) => {
                            server_info.application_name = app_name;

                            let address_stats = address_stat_lookup
                                .entry(server_info.address_id)
                                .or_insert_with(HashMap::default);
                            let counter = address_stats
                                .entry("total_wait_time".to_string())
                                .or_insert(0);
                            *counter += stat.value;

                            let pool_stats = pool_stat_lookup
                                .entry((
                                    server_info.pool_name.clone(),
                                    server_info.username.clone(),
                                ))
                                .or_insert_with(HashMap::default);

                            // We record max wait in microseconds, we do the pgbouncer second/microsecond split on admin
                            let old_microseconds =
                                pool_stats.entry("maxwait_us".to_string()).or_insert(0);
                            if stat.value > *old_microseconds {
                                *old_microseconds = stat.value;
                            }
                        }
                        None => (),
                    }
                }

                EventName::ClientRegistered {
                    client_id,
                    pool_name,
                    username,
                    application_name,
                } => {
                    match client_states.get_mut(&client_id) {
                        Some(_) => warn!("Client {:?} was double registered!", client_id),
                        None => {
                            client_states.insert(
                                client_id,
                                ClientInformation {
                                    state: ClientState::Idle,
                                    connect_time: Instant::now(),
                                    client_id,
                                    pool_name: pool_name.clone(),
                                    username: username.clone(),
                                    application_name: application_name.clone(),
                                    total_wait_time: 0,
                                    transaction_count: 0,
                                    query_count: 0,
                                    error_count: 0,
                                },
                            );
                        }
                    };
                }

                EventName::ClientBanError {
                    client_id,
                    address_id,
                } => {
                    match client_states.get_mut(&client_id) {
                        Some(client_info) => {
                            client_info.state = ClientState::Idle;
                            client_info.error_count += stat.value as u64;
                        }
                        None => warn!("Got event {:?} for unregistered client", stat.name),
                    }

                    // Update address aggregation stats
                    let address_stats = address_stat_lookup
                        .entry(address_id)
                        .or_insert_with(HashMap::default);
                    let counter = address_stats.entry("total_errors".to_string()).or_insert(0);
                    *counter += stat.value;
                }

                EventName::ClientCheckoutError {
                    client_id,
                    address_id,
                } => {
                    match client_states.get_mut(&client_id) {
                        Some(client_info) => {
                            client_info.state = ClientState::Idle;
                            client_info.error_count += stat.value as u64;
                        }
                        None => warn!("Got event {:?} for unregistered client", stat.name),
                    }

                    // Update address aggregation stats
                    let address_stats = address_stat_lookup
                        .entry(address_id)
                        .or_insert_with(HashMap::default);
                    let counter = address_stats.entry("total_errors".to_string()).or_insert(0);
                    *counter += stat.value;
                }

                EventName::ClientIdle { client_id } => {
                    match client_states.get_mut(&client_id) {
                        Some(client_state) => client_state.state = ClientState::Idle,
                        None => warn!("Got event {:?} for unregistered client", stat.name),
                    };
                }

                EventName::ClientWaiting { client_id } => {
                    match client_states.get_mut(&client_id) {
                        Some(client_state) => client_state.state = ClientState::Waiting,
                        None => warn!("Got event {:?} for unregistered client", stat.name),
                    };
                }

                EventName::ClientActive {
                    client_id,
                    server_id: _,
                } => {
                    match client_states.get_mut(&client_id) {
                        Some(client_state) => client_state.state = ClientState::Active,
                        None => warn!("Got event {:?} for unregistered client", stat.name),
                    };
                }

                EventName::ClientDisconnecting { client_id } => {
                    client_states.remove(&client_id);
                }

                EventName::ServerRegistered {
                    address_name,
                    server_id,
                    address_id,
                    pool_name,
                    username,
                    role,
                } => {
                    server_states.insert(
                        server_id,
                        ServerInformation {
                            address_id,
                            address_name,
                            server_id,
                            username,
                            pool_name,
                            role,

                            state: ServerState::Idle,
                            application_name: String::from("Undefined"),
                            connect_time: Instant::now(),
                            bytes_sent: 0,
                            bytes_received: 0,
                            transaction_count: 0,
                            query_count: 0,
                            error_count: 0,
                        },
                    );
                }

                EventName::ServerLogin { server_id } => {
                    match server_states.get_mut(&server_id) {
                        Some(server_state) => {
                            server_state.state = ServerState::Login;
                            server_state.application_name = String::from("Undefined");
                        }
                        None => warn!("Got event {:?} for unregistered server", stat.name),
                    };
                }

                EventName::ServerTested { server_id } => {
                    match server_states.get_mut(&server_id) {
                        Some(server_state) => {
                            server_state.state = ServerState::Tested;
                            server_state.application_name = String::from("Undefined");
                        }
                        None => warn!("Got event {:?} for unregistered server", stat.name),
                    };
                }

                EventName::ServerIdle { server_id } => {
                    match server_states.get_mut(&server_id) {
                        Some(server_state) => {
                            server_state.state = ServerState::Idle;
                            server_state.application_name = String::from("Undefined");
                        }
                        None => warn!("Got event {:?} for unregistered server", stat.name),
                    };
                }

                EventName::ServerActive {
                    client_id,
                    server_id,
                } => {
                    // Update client stats
                    let app_name = match client_states.get_mut(&client_id) {
                        Some(client_info) => client_info.application_name.to_string(),
                        None => String::from("Undefined"),
                    };

                    // Update server stats
                    match server_states.get_mut(&server_id) {
                        Some(server_state) => {
                            server_state.state = ServerState::Active;
                            server_state.application_name = app_name;
                        }
                        None => warn!("Got event {:?} for unregistered server", stat.name),
                    };
                }

                EventName::ServerDisconnecting { server_id } => {
                    server_states.remove(&server_id);
                }

                EventName::UpdateStats {
                    pool_name,
                    username,
                } => {
                    let pool_stats = pool_stat_lookup
                        .entry((pool_name.clone(), username.clone()))
                        .or_insert_with(HashMap::default);

                    // These are re-calculated every iteration of the loop, so we don't want to add values
                    // from the last iteration.
                    for stat in &[
                        "cl_active",
                        "cl_waiting",
                        "cl_idle",
                        "sv_idle",
                        "sv_active",
                        "sv_tested",
                        "sv_login",
                    ] {
                        pool_stats.insert(stat.to_string(), 0);
                    }

                    for (_, client_info) in client_states.iter() {
                        if client_info.pool_name != pool_name || client_info.username != username {
                            continue;
                        }
                        match client_info.state {
                            ClientState::Idle => {
                                let counter = pool_stats.entry("cl_idle".to_string()).or_insert(0);
                                *counter += 1;
                            }
                            ClientState::Waiting => {
                                let counter =
                                    pool_stats.entry("cl_waiting".to_string()).or_insert(0);
                                *counter += 1;
                            }
                            ClientState::Active => {
                                let counter =
                                    pool_stats.entry("cl_active".to_string()).or_insert(0);
                                *counter += 1;
                            }
                        };
                    }

                    for (_, server_info) in server_states.iter() {
                        if server_info.pool_name != pool_name || server_info.username != username {
                            continue;
                        }
                        match server_info.state {
                            ServerState::Login => {
                                let counter = pool_stats.entry("sv_login".to_string()).or_insert(0);
                                *counter += 1;
                            }
                            ServerState::Tested => {
                                let counter =
                                    pool_stats.entry("sv_tested".to_string()).or_insert(0);
                                *counter += 1;
                            }
                            ServerState::Active => {
                                let counter =
                                    pool_stats.entry("sv_active".to_string()).or_insert(0);
                                *counter += 1;
                            }
                            ServerState::Idle => {
                                let counter = pool_stats.entry("sv_idle".to_string()).or_insert(0);
                                *counter += 1;
                            }
                        };
                    }

                    // The following calls publish the internal stats making it visible
                    // to clients using admin database to issue queries like `SHOW STATS`
                    LATEST_CLIENT_STATS.store(Arc::new(client_states.clone()));
                    LATEST_SERVER_STATS.store(Arc::new(server_states.clone()));
                    LATEST_POOL_STATS.store(Arc::new(pool_stat_lookup.clone()));

                    // Clear maxwait after reporting
                    pool_stat_lookup
                        .entry((pool_name.clone(), username.clone()))
                        .or_insert_with(HashMap::default)
                        .insert("maxwait_us".to_string(), 0);
                }

                EventName::UpdateAverages { address_id } => {
                    let stats = address_stat_lookup
                        .entry(address_id)
                        .or_insert_with(HashMap::default);
                    let old_stats = address_old_stat_lookup
                        .entry(address_id)
                        .or_insert_with(HashMap::default);

                    // Calculate averages
                    for stat in &[
                        "avg_query_count",
                        "avg_query_time",
                        "avg_recv",
                        "avg_sent",
                        "avg_errors",
                        "avg_xact_time",
                        "avg_xact_count",
                        "avg_wait_time",
                    ] {
                        let total_name = match stat {
                            &"avg_recv" => "total_received".to_string(), // Because PgBouncer is saving bytes
                            _ => stat.replace("avg_", "total_"),
                        };

                        let old_value = old_stats.entry(total_name.clone()).or_insert(0);
                        let new_value = stats.get(total_name.as_str()).unwrap_or(&0).to_owned();
                        let avg = (new_value - *old_value) / (STAT_PERIOD as i64 / 1_000); // Avg / second

                        stats.insert(stat.to_string(), avg);
                        *old_value = new_value;
                    }
                    LATEST_ADDRESS_STATS.store(Arc::new(address_stat_lookup.clone()));
                }
            };
        }
    }
}

/// Get a snapshot of client statistics. Updated once a second
/// by the `Collector`.
pub fn get_client_stats() -> ClientStatesLookup {
    (*(*LATEST_CLIENT_STATS.load())).clone()
}

/// Get a snapshot of server statistics. Updated once a second
/// by the `Collector`.
pub fn get_server_stats() -> ServerStatesLookup {
    (*(*LATEST_SERVER_STATS.load())).clone()
}

/// Get a snapshot of pool statistics. Updated once a second
/// by the `Collector`.
pub fn get_pool_stats() -> PoolStatsLookup {
    (*(*LATEST_POOL_STATS.load())).clone()
}

/// Get a snapshot of address statistics. Updated once a second
/// by the `Collector`.
pub fn get_address_stats() -> AddressStatsLookup {
    (*(*LATEST_ADDRESS_STATS.load())).clone()
}

/// Get the statistics reporter used to update stats across the pools/clients.
pub fn get_reporter() -> Reporter {
    (*(*REPORTER.load())).clone()
}

trait StatSubmitter<T>
where
    T: cadence::Metric + From<String>,
{
    fn submit_stat(&self, metric_builder: MetricBuilder<T>);
}

impl<T> StatSubmitter<T> for StatsdClient
where
    T: cadence::Metric + From<String>,
{
    fn submit_stat(&self, metric_builder: cadence::MetricBuilder<T>) {
        // TODO: Move tagging logic here
        if metric_builder.try_send().is_err() {
            warn!("Error sending query metrics to client");
        }
    }
}

trait StatCreator {
    fn send_count(&self, name: &str, count: i64, tags: HashMap<String, String>);

    fn send_time(&self, name: &str, time: u64, tags: HashMap<String, String>);

    fn send_gauge(&self, name: &str, value: u64, tags: HashMap<String, String>);

    fn new_client() -> Self;
}

impl StatCreator for StatsdClient {
    fn send_count(&self, name: &str, count: i64, tags: HashMap<String, String>) {
        let mut metric_builder = self.count_with_tags(name, count);

        for (k, v) in tags.iter() {
            metric_builder = metric_builder.with_tag(k, v);
        }

        self.submit_stat(metric_builder);
    }

    fn send_time(&self, name: &str, time: u64, tags: HashMap<String, String>) {
        let mut metric_builder = self.time_with_tags(name, time);

        for (k, v) in tags.iter() {
            metric_builder = metric_builder.with_tag(k, v);
        }

        self.submit_stat(metric_builder);
    }

    fn send_gauge(&self, name: &str, value: u64, tags: HashMap<String, String>) {
        let mut metric_builder = self.gauge_with_tags(name, value);

        for (k, v) in tags.iter() {
            metric_builder = metric_builder.with_tag(k, v);
        }

        self.submit_stat(metric_builder);
    }

    fn new_client() -> StatsdClient {
        let config = get_config();

        // Queue with a maximum capacity of 128K elements
        const QUEUE_SIZE: usize = 128 * 1024;

        if let Some(statsd_mode) = config.general.statsd {
            let (prefix, sink) = match statsd_mode {
                StatsDMode::UnixSocket { prefix, path } => {
                    let socket = UnixDatagram::unbound().unwrap();
                    socket.set_nonblocking(true).unwrap();
                    let buffered_sink = BufferedUnixMetricSink::from(path, socket);
                    (
                        prefix,
                        QueuingMetricSink::with_capacity(buffered_sink, QUEUE_SIZE),
                    )
                }
                StatsDMode::Udp { prefix, host, port } => {
                    // Try to create
                    let socket = UdpSocket::bind("0.0.0.0:0").unwrap();
                    socket.set_nonblocking(true).unwrap();
                    let buffered_sink = BufferedUdpMetricSink::from((host, port), socket).unwrap();
                    (
                        prefix,
                        QueuingMetricSink::with_capacity(buffered_sink, QUEUE_SIZE),
                    )
                }
            };

            info!("Started Statsd Client");
            let statsd_builder = StatsdClient::builder(&prefix, sink);
            // TODO: Add default tags for statsd client
            statsd_builder.build()
        } else {
            // No-op client
            StatsdClient::from_sink("prefix", NopMetricSink)
        }
    }
}

fn add_client_tags(tags: &mut HashMap<String, String>, client_information: &ClientInformation) {
    tags.insert(
        String::from("application_name"),
        client_information.application_name.to_string(),
    );
    tags.insert(
        String::from("username"),
        client_information.username.to_string(),
    );
    tags.insert(
        String::from("pool_name"),
        client_information.pool_name.to_string(),
    );
}

fn add_server_tags(tags: &mut HashMap<String, String>, server_information: &ServerInformation) {
    tags.insert(
        String::from("pool_name"),
        server_information.pool_name.to_string(),
    );
    tags.insert(
        String::from("address_name"),
        server_information.address_name.to_string(),
    );
    tags.insert(
        String::from("username"),
        server_information.username.to_string(),
    );
    tags.insert(String::from("role"), server_information.role.to_string());
    tags.insert(
        String::from("application_name"),
        server_information.application_name.to_string(),
    );
}<|MERGE_RESOLUTION|>--- conflicted
+++ resolved
@@ -602,13 +602,9 @@
                             server_info.query_count += stat.value as u64;
                             server_info.application_name = app_name;
 
-<<<<<<< HEAD
                             add_server_tags(&mut tags, &server_info);
 
-                            let pool_stats = address_stat_lookup
-=======
                             let address_stats = address_stat_lookup
->>>>>>> dfa26ec6
                                 .entry(server_info.address_id)
                                 .or_insert_with(HashMap::default);
                             let counter = address_stats
