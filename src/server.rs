--- conflicted
+++ resolved
@@ -801,12 +801,9 @@
                         address: address.clone(),
                         stream: BufStream::new(stream),
                         buffer: BytesMut::with_capacity(8196),
-<<<<<<< HEAD
                         server_parameters,
-=======
                         is_async: false,
                         server_info,
->>>>>>> fd3623ff
                         process_id,
                         secret_key,
                         in_transaction: false,
@@ -1090,15 +1087,12 @@
 
                 // CopyOutResponse: copy is starting from the server to the client.
                 'H' => {
-<<<<<<< HEAD
                     self.in_copy_mode = true;
                     self.data_available = true;
-=======
                     // If we're in async mode, flush now.
                     if !self.is_async {
                         self.data_available = true;
                     }
->>>>>>> fd3623ff
                     break;
                 }
 
