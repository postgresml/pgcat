--- conflicted
+++ resolved
@@ -1040,13 +1040,11 @@
         &self.addresses[shard][server]
     }
 
-<<<<<<< HEAD
     pub fn server_parameters(&self) -> ServerParameters {
         self.original_server_parameters.read().clone()
     }
 
     /// Get the number of checked out connection for an address
-=======
     /// Get server settings retrieved at connection setup.
     pub fn server_info(&self) -> BytesMut {
         self.server_info.read().clone()
@@ -1054,7 +1052,6 @@
 
     /// Calculate how many used connections in the pool
     /// for the given server.
->>>>>>> fd3623ff
     fn busy_connection_count(&self, address: &Address) -> u32 {
         let state = self.pool_state(address.shard, address.address_index);
         let idle = state.idle_connections;
