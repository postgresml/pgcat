/// Handle clients by pretending to be a PostgreSQL server.
use bytes::{Buf, BufMut, BytesMut};
use log::{debug, error, info, trace};
use std::collections::HashMap;
use tokio::io::{split, AsyncReadExt, BufReader, ReadHalf, WriteHalf};
use tokio::net::TcpStream;
use tokio::sync::broadcast::Receiver;

use crate::admin::{generate_server_info_for_admin, handle_admin};
use crate::config::get_config;
use crate::constants::*;
use crate::errors::Error;
use crate::messages::*;
use crate::pool::{get_pool, ClientServerMap};
use crate::query_router::{Command, QueryRouter};
use crate::server::Server;
use crate::stats::{get_reporter, Reporter};
use crate::tls::Tls;

use tokio_rustls::server::TlsStream;

/// Type of connection received from client.
enum ClientConnectionType {
    Startup,
    Tls,
    CancelQuery,
}

/// The client state. One of these is created per client.
pub struct Client<S, T> {
    /// The reads are buffered (8K by default).
    read: BufReader<S>,

    /// We buffer the writes ourselves because we know the protocol
    /// better than a stock buffer.
    write: T,

    /// Internal buffer, where we place messages until we have to flush
    /// them to the backend.
    buffer: BytesMut,

    /// Address
    addr: std::net::SocketAddr,

    /// The client was started with the sole reason to cancel another running query.
    cancel_mode: bool,

    /// In transaction mode, the connection is released after each transaction.
    /// Session mode has slightly higher throughput per client, but lower capacity.
    transaction_mode: bool,

    /// For query cancellation, the client is given a random process ID and secret on startup.
    process_id: i32,
    secret_key: i32,

    /// Clients are mapped to servers while they use them. This allows a client
    /// to connect and cancel a query.
    client_server_map: ClientServerMap,

    /// Client parameters, e.g. user, client_encoding, etc.
    #[allow(dead_code)]
    parameters: HashMap<String, String>,

    /// Statistics
    stats: Reporter,

    /// Clients want to talk to admin database.
    admin: bool,

    /// Last address the client talked to.
    last_address_id: Option<usize>,

    /// Last server process id we talked to.
    last_server_id: Option<i32>,

<<<<<<< HEAD
    /// Name of the server pool for this client (This comes from the database name in the connection string)
    target_pool_name: String,

    /// Postgres user for this client (This comes from the user in the connection string)
    target_user_name: String,
=======
    target_pool: ConnectionPool,

    shutdown_event_receiver: Receiver<()>,
>>>>>>> 3719c223
}

/// Client entrypoint.
pub async fn client_entrypoint(
    mut stream: TcpStream,
    client_server_map: ClientServerMap,
    shutdown_event_receiver: Receiver<()>,
) -> Result<(), Error> {
    // Figure out if the client wants TLS or not.
    let addr = stream.peer_addr().unwrap();

    match get_startup::<TcpStream>(&mut stream).await {
        // Client requested a TLS connection.
        Ok((ClientConnectionType::Tls, _)) => {
            let config = get_config();

            // TLS settings are configured, will setup TLS now.
            if config.general.tls_certificate != None {
                debug!("Accepting TLS request");

                let mut yes = BytesMut::new();
                yes.put_u8(b'S');
                write_all(&mut stream, yes).await?;

                // Negotiate TLS.
                match startup_tls(stream, client_server_map, shutdown_event_receiver).await {
                    Ok(mut client) => {
                        info!("Client {:?} connected (TLS)", addr);

                        client.handle().await
                    }
                    Err(err) => Err(err),
                }
            }
            // TLS is not configured, we cannot offer it.
            else {
                // Rejecting client request for TLS.
                let mut no = BytesMut::new();
                no.put_u8(b'N');
                write_all(&mut stream, no).await?;

                // Attempting regular startup. Client can disconnect now
                // if they choose.
                match get_startup::<TcpStream>(&mut stream).await {
                    // Client accepted unencrypted connection.
                    Ok((ClientConnectionType::Startup, bytes)) => {
                        let (read, write) = split(stream);

                        // Continue with regular startup.
                        match Client::startup(
                            read,
                            write,
                            addr,
                            bytes,
                            client_server_map,
                            shutdown_event_receiver,
                        )
                        .await
                        {
                            Ok(mut client) => {
                                info!("Client {:?} connected (plain)", addr);

                                client.handle().await
                            }
                            Err(err) => Err(err),
                        }
                    }

                    // Client probably disconnected rejecting our plain text connection.
                    _ => Err(Error::ProtocolSyncError),
                }
            }
        }

        // Client wants to use plain connection without encryption.
        Ok((ClientConnectionType::Startup, bytes)) => {
            let (read, write) = split(stream);

            // Continue with regular startup.
            match Client::startup(
                read,
                write,
                addr,
                bytes,
                client_server_map,
                shutdown_event_receiver,
            )
            .await
            {
                Ok(mut client) => {
                    info!("Client {:?} connected (plain)", addr);

                    client.handle().await
                }
                Err(err) => Err(err),
            }
        }

        // Client wants to cancel a query.
        Ok((ClientConnectionType::CancelQuery, bytes)) => {
            let (read, write) = split(stream);

            // Continue with cancel query request.
            match Client::cancel(
                read,
                write,
                addr,
                bytes,
                client_server_map,
                shutdown_event_receiver,
            )
            .await
            {
                Ok(mut client) => {
                    info!("Client {:?} issued a cancel query request", addr);

                    client.handle().await
                }

                Err(err) => Err(err),
            }
        }

        // Something failed, probably the socket.
        Err(err) => Err(err),
    }
}

/// Handle the first message the client sends.
async fn get_startup<S>(stream: &mut S) -> Result<(ClientConnectionType, BytesMut), Error>
where
    S: tokio::io::AsyncRead + std::marker::Unpin + tokio::io::AsyncWrite,
{
    // Get startup message length.
    let len = match stream.read_i32().await {
        Ok(len) => len,
        Err(_) => return Err(Error::ClientBadStartup),
    };

    // Get the rest of the message.
    let mut startup = vec![0u8; len as usize - 4];
    match stream.read_exact(&mut startup).await {
        Ok(_) => (),
        Err(_) => return Err(Error::ClientBadStartup),
    };

    let mut bytes = BytesMut::from(&startup[..]);
    let code = bytes.get_i32();

    match code {
        // Client is requesting SSL (TLS).
        SSL_REQUEST_CODE => Ok((ClientConnectionType::Tls, bytes)),

        // Client wants to use plain text, requesting regular startup.
        PROTOCOL_VERSION_NUMBER => Ok((ClientConnectionType::Startup, bytes)),

        // Client is requesting to cancel a running query (plain text connection).
        CANCEL_REQUEST_CODE => Ok((ClientConnectionType::CancelQuery, bytes)),

        // Something else, probably something is wrong and it's not our fault,
        // e.g. badly implemented Postgres client.
        _ => Err(Error::ProtocolSyncError),
    }
}

/// Handle TLS connection negotation.
pub async fn startup_tls(
    stream: TcpStream,
    client_server_map: ClientServerMap,
    shutdown_event_receiver: Receiver<()>,
) -> Result<Client<ReadHalf<TlsStream<TcpStream>>, WriteHalf<TlsStream<TcpStream>>>, Error> {
    // Negotiate TLS.
    let tls = Tls::new()?;
    let addr = stream.peer_addr().unwrap();

    let mut stream = match tls.acceptor.accept(stream).await {
        Ok(stream) => stream,

        // TLS negotitation failed.
        Err(err) => {
            error!("TLS negotiation failed: {:?}", err);
            return Err(Error::TlsError);
        }
    };

    // TLS negotitation successful.
    // Continue with regular startup using encrypted connection.
    match get_startup::<TlsStream<TcpStream>>(&mut stream).await {
        // Got good startup message, proceeding like normal except we
        // are encrypted now.
        Ok((ClientConnectionType::Startup, bytes)) => {
            let (read, write) = split(stream);

            Client::startup(
                read,
                write,
                addr,
                bytes,
                client_server_map,
                shutdown_event_receiver,
            )
            .await
        }

        // Bad Postgres client.
        _ => Err(Error::ProtocolSyncError),
    }
}

impl<S, T> Client<S, T>
where
    S: tokio::io::AsyncRead + std::marker::Unpin,
    T: tokio::io::AsyncWrite + std::marker::Unpin,
{
    /// Handle Postgres client startup after TLS negotiation is complete
    /// or over plain text.
    pub async fn startup(
        mut read: S,
        mut write: T,
        addr: std::net::SocketAddr,
        bytes: BytesMut, // The rest of the startup message.
        client_server_map: ClientServerMap,
        shutdown_event_receiver: Receiver<()>,
    ) -> Result<Client<S, T>, Error> {
        let config = get_config();
        let stats = get_reporter();

        trace!("Got StartupMessage");
        let parameters = parse_startup(bytes.clone())?;
        let target_pool_name = match parameters.get("database") {
            Some(db) => db,
            None => return Err(Error::ClientError),
        };

        let target_user_name = match parameters.get("user") {
            Some(user) => user,
            None => return Err(Error::ClientError),
        };

        let admin = ["pgcat", "pgbouncer"]
            .iter()
            .filter(|db| *db == &target_pool_name)
            .count()
            == 1;

        // Generate random backend ID and secret key
        let process_id: i32 = rand::random();
        let secret_key: i32 = rand::random();

        // Perform MD5 authentication.
        // TODO: Add SASL support.
        let salt = md5_challenge(&mut write).await?;

        let code = match read.read_u8().await {
            Ok(p) => p,
            Err(_) => return Err(Error::SocketError),
        };

        // PasswordMessage
        if code as char != 'p' {
            debug!("Expected p, got {}", code as char);
            return Err(Error::ProtocolSyncError);
        }

        let len = match read.read_i32().await {
            Ok(len) => len,
            Err(_) => return Err(Error::SocketError),
        };

        let mut password_response = vec![0u8; (len - 4) as usize];

        match read.read_exact(&mut password_response).await {
            Ok(_) => (),
            Err(_) => return Err(Error::SocketError),
        };

        let (transaction_mode, server_info) = if admin {
            let correct_user = config.general.admin_username.as_str();
            let correct_password = config.general.admin_password.as_str();

            // Compare server and client hashes.
            let password_hash = md5_hash_password(correct_user, correct_password, &salt);
            if password_hash != password_response {
                debug!("Password authentication failed");
                wrong_password(&mut write, target_user_name).await?;
                return Err(Error::ClientError);
            }

            (false, generate_server_info_for_admin())
        } else {
            let target_pool = match get_pool(target_pool_name.clone(), target_user_name.clone()) {
                Some(pool) => pool,
                None => {
                    error_response(
                        &mut write,
                        &format!(
                            "No pool configured for database: {:?}, user: {:?}",
                            target_pool_name, target_user_name
                        ),
                    )
                    .await?;
                    return Err(Error::ClientError);
                }
            };
            let transaction_mode = target_pool.settings.pool_mode == "transaction";
            let server_info = target_pool.server_info();
            // Compare server and client hashes.
            let correct_password = target_pool.settings.user.password.as_str();
            let password_hash = md5_hash_password(&target_user_name, correct_password, &salt);

            if password_hash != password_response {
                debug!("Password authentication failed");
                wrong_password(&mut write, &target_user_name).await?;
                return Err(Error::ClientError);
            }
            (transaction_mode, server_info)
        };

        debug!("Password authentication successful");

        auth_ok(&mut write).await?;
        write_all(&mut write, server_info).await?;
        backend_key_data(&mut write, process_id, secret_key).await?;
        ready_for_query(&mut write).await?;

        trace!("Startup OK");

        // Split the read and write streams
        // so we can control buffering.

        return Ok(Client {
            read: BufReader::new(read),
            write: write,
            addr,
            buffer: BytesMut::with_capacity(8196),
            cancel_mode: false,
            transaction_mode: transaction_mode,
            process_id: process_id,
            secret_key: secret_key,
            client_server_map: client_server_map,
            parameters: parameters.clone(),
            stats: stats,
            admin: admin,
            last_address_id: None,
            last_server_id: None,
<<<<<<< HEAD
            target_pool_name: target_pool_name.clone(),
            target_user_name: target_user_name.clone(),
=======
            target_pool: target_pool,
            shutdown_event_receiver: shutdown_event_receiver,
>>>>>>> 3719c223
        });
    }

    /// Handle cancel request.
    pub async fn cancel(
        read: S,
        write: T,
        addr: std::net::SocketAddr,
        mut bytes: BytesMut, // The rest of the startup message.
        client_server_map: ClientServerMap,
        shutdown_event_receiver: Receiver<()>,
    ) -> Result<Client<S, T>, Error> {
        let process_id = bytes.get_i32();
        let secret_key = bytes.get_i32();
        return Ok(Client {
            read: BufReader::new(read),
            write: write,
            addr,
            buffer: BytesMut::with_capacity(8196),
            cancel_mode: true,
            transaction_mode: false,
            process_id: process_id,
            secret_key: secret_key,
            client_server_map: client_server_map,
            parameters: HashMap::new(),
            stats: get_reporter(),
            admin: false,
            last_address_id: None,
            last_server_id: None,
<<<<<<< HEAD
            target_pool_name: String::from("undefined"),
            target_user_name: String::from("undefined"),
=======
            target_pool: ConnectionPool::default(),
            shutdown_event_receiver: shutdown_event_receiver,
>>>>>>> 3719c223
        });
    }

    /// Handle a connected and authenticated client.
    pub async fn handle(&mut self) -> Result<(), Error> {
        // The client wants to cancel a query it has issued previously.
        if self.cancel_mode {
            trace!("Sending CancelRequest");

            let (process_id, secret_key, address, port) = {
                let guard = self.client_server_map.lock();

                match guard.get(&(self.process_id, self.secret_key)) {
                    // Drop the mutex as soon as possible.
                    // We found the server the client is using for its query
                    // that it wants to cancel.
                    Some((process_id, secret_key, address, port)) => (
                        process_id.clone(),
                        secret_key.clone(),
                        address.clone(),
                        port.clone(),
                    ),

                    // The client doesn't know / got the wrong server,
                    // we're closing the connection for security reasons.
                    None => return Ok(()),
                }
            };

            // Opens a new separate connection to the server, sends the backend_id
            // and secret_key and then closes it for security reasons. No other interactions
            // take place.
            return Ok(Server::cancel(&address, &port, process_id, secret_key).await?);
        }

        let mut round_robin = 0;

        // Our custom protocol loop.
        // We expect the client to either start a transaction with regular queries
        // or issue commands for our sharding and server selection protocol.
        loop {
            trace!(
                "Client idle, waiting for message, transaction mode: {}",
                self.transaction_mode
            );

            // Read a complete message from the client, which normally would be
            // either a `Q` (query) or `P` (prepare, extended protocol).
            // We can parse it here before grabbing a server from the pool,
            // in case the client is sending some custom protocol messages, e.g.
            // SET SHARDING KEY TO 'bigint';

            let mut message = tokio::select! {
                _ = self.shutdown_event_receiver.recv() => {
                    error_response_terminal(&mut self.write, &format!("terminating connection due to administrator command")).await?;
                    return Ok(())
                },
                message_result = read_message(&mut self.read) => message_result?
            };

            // Avoid taking a server if the client just wants to disconnect.
            if message[0] as char == 'X' {
                debug!("Client disconnecting");
                return Ok(());
            }

            // Handle admin database queries.
            if self.admin {
                debug!("Handling admin command");
                handle_admin(&mut self.write, message, self.client_server_map.clone()).await?;
                continue;
            }

            // Get a pool instance referenced by the most up-to-date
            // pointer. This ensures we always read the latest config
            // when starting a query.
            let mut pool =
                match get_pool(self.target_pool_name.clone(), self.target_user_name.clone()) {
                    Some(pool) => pool,
                    None => {
                        error_response(
                            &mut self.write,
                            &format!(
                                "No pool configured for database: {:?}, user: {:?}",
                                self.target_pool_name, self.target_user_name
                            ),
                        )
                        .await?;
                        return Err(Error::ClientError);
                    }
                };

            // The query router determines where the query is going to go,
            // e.g. primary, replica, which shard.
            let mut query_router = QueryRouter::new(pool.clone());
            let current_shard = query_router.shard();

            // Handle all custom protocol commands, if any.
            match query_router.try_execute_command(message.clone()) {
                // Normal query, not a custom command.
                None => {
                    if query_router.query_parser_enabled() {
                        query_router.infer_role(message.clone());
                    }
                }

                // SET SHARD TO
                Some((Command::SetShard, _)) => {
                    // Selected shard is not configured.
                    if query_router.shard() >= pool.shards() {
                        // Set the shard back to what it was.
                        query_router.set_shard(current_shard);

                        error_response(
                            &mut self.write,
                            &format!(
                                "shard {} is more than configured {}, staying on shard {}",
                                query_router.shard(),
                                pool.shards(),
                                current_shard,
                            ),
                        )
                        .await?;
                    } else {
                        custom_protocol_response_ok(&mut self.write, "SET SHARD").await?;
                    }
                    continue;
                }

                // SET PRIMARY READS TO
                Some((Command::SetPrimaryReads, _)) => {
                    custom_protocol_response_ok(&mut self.write, "SET PRIMARY READS").await?;
                    continue;
                }

                // SET SHARDING KEY TO
                Some((Command::SetShardingKey, _)) => {
                    custom_protocol_response_ok(&mut self.write, "SET SHARDING KEY").await?;
                    continue;
                }

                // SET SERVER ROLE TO
                Some((Command::SetServerRole, _)) => {
                    custom_protocol_response_ok(&mut self.write, "SET SERVER ROLE").await?;
                    continue;
                }

                // SHOW SERVER ROLE
                Some((Command::ShowServerRole, value)) => {
                    show_response(&mut self.write, "server role", &value).await?;
                    continue;
                }

                // SHOW SHARD
                Some((Command::ShowShard, value)) => {
                    show_response(&mut self.write, "shard", &value).await?;
                    continue;
                }

                // SHOW PRIMARY READS
                Some((Command::ShowPrimaryReads, value)) => {
                    show_response(&mut self.write, "primary reads", &value).await?;
                    continue;
                }
            };

            debug!("Waiting for connection from pool");

            // Grab a server from the pool.
            let connection = match pool
                .get(
                    query_router.shard(),
                    query_router.role(),
                    self.process_id,
                    round_robin,
                )
                .await
            {
                Ok(conn) => {
                    debug!("Got connection from pool");
                    conn
                }
                Err(err) => {
                    error!("Could not get connection from pool: {:?}", err);
                    error_response(&mut self.write, "could not get connection from the pool")
                        .await?;
                    continue;
                }
            };

            let mut reference = connection.0;
            let address = connection.1;
            let server = &mut *reference;

            round_robin += 1;

            // Server is assigned to the client in case the client wants to
            // cancel a query later.
            server.claim(self.process_id, self.secret_key);

            // Update statistics.
            if let Some(last_address_id) = self.last_address_id {
                self.stats
                    .client_disconnecting(self.process_id, last_address_id);
            }
            self.stats.client_active(self.process_id, address.id);
            self.stats.server_active(server.process_id(), address.id);

            self.last_address_id = Some(address.id);
            self.last_server_id = Some(server.process_id());

            debug!(
                "Client {:?} talking to server {:?}",
                self.addr,
                server.address()
            );

            // Set application_name if any.
            // TODO: investigate other parameters and set them too.
            if self.parameters.contains_key("application_name") {
                server
                    .set_name(&self.parameters["application_name"])
                    .await?;
            }

            // Transaction loop. Multiple queries can be issued by the client here.
            // The connection belongs to the client until the transaction is over,
            // or until the client disconnects if we are in session mode.
            //
            // If the client is in session mode, no more custom protocol
            // commands will be accepted.
            loop {
                let mut message = if message.len() == 0 {
                    trace!("Waiting for message inside transaction or in session mode");

                    match read_message(&mut self.read).await {
                        Ok(message) => message,
                        Err(err) => {
                            // Client disconnected inside a transaction.
                            // Clean up the server and re-use it.
                            // This prevents connection thrashing by bad clients.
                            if server.in_transaction() {
                                server.query("ROLLBACK").await?;
                                server.query("DISCARD ALL").await?;
                                server.set_name("pgcat").await?;
                            }

                            return Err(err);
                        }
                    }
                } else {
                    let msg = message.clone();
                    message.clear();
                    msg
                };

                // The message will be forwarded to the server intact. We still would like to
                // parse it below to figure out what to do with it.
                let original = message.clone();

                let code = message.get_u8() as char;
                let _len = message.get_i32() as usize;

                trace!("Message: {}", code);

                match code {
                    // ReadyForQuery
                    'Q' => {
                        debug!("Sending query to server");

                        server.send(original).await?;

                        // Read all data the server has to offer, which can be multiple messages
                        // buffered in 8196 bytes chunks.
                        loop {
                            let response = server.recv().await?;

                            // Send server reply to the client.
                            match write_all_half(&mut self.write, response).await {
                                Ok(_) => (),
                                Err(err) => {
                                    server.mark_bad();
                                    return Err(err);
                                }
                            };

                            if !server.is_data_available() {
                                break;
                            }
                        }

                        // Report query executed statistics.
                        self.stats.query(self.process_id, address.id);

                        if !server.in_transaction() {
                            // Report transaction executed statistics.
                            self.stats.transaction(self.process_id, address.id);

                            // Release server back to the pool if we are in transaction mode.
                            // If we are in session mode, we keep the server until the client disconnects.
                            if self.transaction_mode {
                                self.stats.server_idle(server.process_id(), address.id);
                                break;
                            }
                        }
                    }

                    // Terminate
                    'X' => {
                        // Client closing. Rollback and clean up
                        // connection before releasing into the pool.
                        // Pgbouncer closes the connection which leads to
                        // connection thrashing when clients misbehave.
                        if server.in_transaction() {
                            server.query("ROLLBACK").await?;
                            server.query("DISCARD ALL").await?;
                            server.set_name("pgcat").await?;
                        }

                        self.release();

                        return Ok(());
                    }

                    // Parse
                    // The query with placeholders is here, e.g. `SELECT * FROM users WHERE email = $1 AND active = $2`.
                    'P' => {
                        self.buffer.put(&original[..]);
                    }

                    // Bind
                    // The placeholder's replacements are here, e.g. 'user@email.com' and 'true'
                    'B' => {
                        self.buffer.put(&original[..]);
                    }

                    // Describe
                    // Command a client can issue to describe a previously prepared named statement.
                    'D' => {
                        self.buffer.put(&original[..]);
                    }

                    // Execute
                    // Execute a prepared statement prepared in `P` and bound in `B`.
                    'E' => {
                        self.buffer.put(&original[..]);
                    }

                    // Sync
                    // Frontend (client) is asking for the query result now.
                    'S' => {
                        debug!("Sending query to server");

                        self.buffer.put(&original[..]);

                        server.send(self.buffer.clone()).await?;

                        self.buffer.clear();

                        // Read all data the server has to offer, which can be multiple messages
                        // buffered in 8196 bytes chunks.
                        loop {
                            let response = server.recv().await?;

                            match write_all_half(&mut self.write, response).await {
                                Ok(_) => (),
                                Err(err) => {
                                    server.mark_bad();
                                    return Err(err);
                                }
                            };

                            if !server.is_data_available() {
                                break;
                            }
                        }

                        // Report query executed statistics.
                        self.stats.query(self.process_id, address.id);

                        if !server.in_transaction() {
                            self.stats.transaction(self.process_id, address.id);

                            // Release server back to the pool if we are in transaction mode.
                            // If we are in session mode, we keep the server until the client disconnects.
                            if self.transaction_mode {
                                self.stats.server_idle(server.process_id(), address.id);
                                break;
                            }
                        }
                    }

                    // CopyData
                    'd' => {
                        // Forward the data to the server,
                        // don't buffer it since it can be rather large.
                        server.send(original).await?;
                    }

                    // CopyDone or CopyFail
                    // Copy is done, successfully or not.
                    'c' | 'f' => {
                        server.send(original).await?;

                        let response = server.recv().await?;

                        match write_all_half(&mut self.write, response).await {
                            Ok(_) => (),
                            Err(err) => {
                                server.mark_bad();
                                return Err(err);
                            }
                        };

                        if !server.in_transaction() {
                            self.stats.transaction(self.process_id, address.id);

                            // Release server back to the pool if we are in transaction mode.
                            // If we are in session mode, we keep the server until the client disconnects.
                            if self.transaction_mode {
                                self.stats.server_idle(server.process_id(), address.id);
                                break;
                            }
                        }
                    }

                    // Some unexpected message. We either did not implement the protocol correctly
                    // or this is not a Postgres client we're talking to.
                    _ => {
                        error!("Unexpected code: {}", code);
                    }
                }
            }

            // The server is no longer bound to us, we can't cancel it's queries anymore.
            debug!("Releasing server back into the pool");
            self.release();
            self.stats.client_idle(self.process_id, address.id);
        }
    }

    /// Release the server from the client: it can't cancel its queries anymore.
    pub fn release(&self) {
        let mut guard = self.client_server_map.lock();
        guard.remove(&(self.process_id, self.secret_key));
    }
}

impl<S, T> Drop for Client<S, T> {
    fn drop(&mut self) {
        let mut guard = self.client_server_map.lock();
        guard.remove(&(self.process_id, self.secret_key));

        // Update statistics.
        if let Some(address_id) = self.last_address_id {
            self.stats.client_disconnecting(self.process_id, address_id);

            if let Some(process_id) = self.last_server_id {
                self.stats.server_idle(process_id, address_id);
            }
        }

        // self.release();
    }
}<|MERGE_RESOLUTION|>--- conflicted
+++ resolved
@@ -73,17 +73,14 @@
     /// Last server process id we talked to.
     last_server_id: Option<i32>,
 
-<<<<<<< HEAD
     /// Name of the server pool for this client (This comes from the database name in the connection string)
     target_pool_name: String,
 
     /// Postgres user for this client (This comes from the user in the connection string)
     target_user_name: String,
-=======
-    target_pool: ConnectionPool,
-
+
+    /// Used to notify clients about an impending shutdown
     shutdown_event_receiver: Receiver<()>,
->>>>>>> 3719c223
 }
 
 /// Client entrypoint.
@@ -429,13 +426,9 @@
             admin: admin,
             last_address_id: None,
             last_server_id: None,
-<<<<<<< HEAD
             target_pool_name: target_pool_name.clone(),
             target_user_name: target_user_name.clone(),
-=======
-            target_pool: target_pool,
             shutdown_event_receiver: shutdown_event_receiver,
->>>>>>> 3719c223
         });
     }
 
@@ -465,13 +458,9 @@
             admin: false,
             last_address_id: None,
             last_server_id: None,
-<<<<<<< HEAD
             target_pool_name: String::from("undefined"),
             target_user_name: String::from("undefined"),
-=======
-            target_pool: ConnectionPool::default(),
             shutdown_event_receiver: shutdown_event_receiver,
->>>>>>> 3719c223
         });
     }
 
