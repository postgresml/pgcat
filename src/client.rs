/// Handle clients by pretending to be a PostgreSQL server.
use bytes::{Buf, BufMut, BytesMut};
use log::{debug, error, info, trace, warn};
use std::collections::HashMap;
use std::time::Instant;
use tokio::io::{split, AsyncReadExt, BufReader, ReadHalf, WriteHalf};
use tokio::net::TcpStream;
use tokio::sync::broadcast::Receiver;
use tokio::sync::mpsc::Sender;

use crate::admin::{generate_server_info_for_admin, handle_admin};
<<<<<<< HEAD
use crate::bans::BanReason;
use crate::config::{get_config, Address};
=======
use crate::config::{get_config, Address, PoolMode};
>>>>>>> af064ef4
use crate::constants::*;
use crate::errors::Error;
use crate::messages::*;
use crate::pool::{get_pool, ClientServerMap, ConnectionPool};
use crate::query_router::{Command, QueryRouter};
use crate::server::Server;
use crate::stats::{get_reporter, Reporter};
use crate::tls::Tls;

use tokio_rustls::server::TlsStream;

/// Type of connection received from client.
enum ClientConnectionType {
    Startup,
    Tls,
    CancelQuery,
}

/// The client state. One of these is created per client.
pub struct Client<S, T> {
    /// The reads are buffered (8K by default).
    read: BufReader<S>,

    /// We buffer the writes ourselves because we know the protocol
    /// better than a stock buffer.
    write: T,

    /// Internal buffer, where we place messages until we have to flush
    /// them to the backend.
    buffer: BytesMut,

    /// Address
    addr: std::net::SocketAddr,

    /// The client was started with the sole reason to cancel another running query.
    cancel_mode: bool,

    /// In transaction mode, the connection is released after each transaction.
    /// Session mode has slightly higher throughput per client, but lower capacity.
    transaction_mode: bool,

    /// For query cancellation, the client is given a random process ID and secret on startup.
    process_id: i32,
    secret_key: i32,

    /// Clients are mapped to servers while they use them. This allows a client
    /// to connect and cancel a query.
    client_server_map: ClientServerMap,

    /// Client parameters, e.g. user, client_encoding, etc.
    #[allow(dead_code)]
    parameters: HashMap<String, String>,

    /// Statistics
    stats: Reporter,

    /// Clients want to talk to admin database.
    admin: bool,

    /// Last address the client talked to.
    last_address_id: Option<usize>,

    /// Last server process id we talked to.
    last_server_id: Option<i32>,

    /// Connected to server
    connected_to_server: bool,

    /// Name of the server pool for this client (This comes from the database name in the connection string)
    pool_name: String,

    /// Postgres user for this client (This comes from the user in the connection string)
    username: String,

    /// Application name for this client (defaults to pgcat)
    application_name: String,

    /// Used to notify clients about an impending shutdown
    shutdown: Receiver<()>,
}

/// Client entrypoint.
pub async fn client_entrypoint(
    mut stream: TcpStream,
    client_server_map: ClientServerMap,
    shutdown: Receiver<()>,
    drain: Sender<i32>,
    admin_only: bool,
) -> Result<(), Error> {
    // Figure out if the client wants TLS or not.
    let addr = stream.peer_addr().unwrap();

    match get_startup::<TcpStream>(&mut stream).await {
        // Client requested a TLS connection.
        Ok((ClientConnectionType::Tls, _)) => {
            let config = get_config();

            // TLS settings are configured, will setup TLS now.
            if config.general.tls_certificate != None {
                debug!("Accepting TLS request");

                let mut yes = BytesMut::new();
                yes.put_u8(b'S');
                write_all(&mut stream, yes).await?;

                // Negotiate TLS.
                match startup_tls(stream, client_server_map, shutdown, admin_only).await {
                    Ok(mut client) => {
                        info!("Client {:?} connected (TLS)", addr);

                        if !client.is_admin() {
                            let _ = drain.send(1).await;
                        }

                        let result = client.handle().await;

                        if !client.is_admin() {
                            let _ = drain.send(-1).await;
                        }

                        result
                    }
                    Err(err) => Err(err),
                }
            }
            // TLS is not configured, we cannot offer it.
            else {
                // Rejecting client request for TLS.
                let mut no = BytesMut::new();
                no.put_u8(b'N');
                write_all(&mut stream, no).await?;

                // Attempting regular startup. Client can disconnect now
                // if they choose.
                match get_startup::<TcpStream>(&mut stream).await {
                    // Client accepted unencrypted connection.
                    Ok((ClientConnectionType::Startup, bytes)) => {
                        let (read, write) = split(stream);

                        // Continue with regular startup.
                        match Client::startup(
                            read,
                            write,
                            addr,
                            bytes,
                            client_server_map,
                            shutdown,
                            admin_only,
                        )
                        .await
                        {
                            Ok(mut client) => {
                                info!("Client {:?} connected (plain)", addr);

                                if !client.is_admin() {
                                    let _ = drain.send(1).await;
                                }

                                let result = client.handle().await;

                                if !client.is_admin() {
                                    let _ = drain.send(-1).await;
                                }

                                result
                            }
                            Err(err) => Err(err),
                        }
                    }

                    // Client probably disconnected rejecting our plain text connection.
                    _ => Err(Error::ProtocolSyncError),
                }
            }
        }

        // Client wants to use plain connection without encryption.
        Ok((ClientConnectionType::Startup, bytes)) => {
            let (read, write) = split(stream);

            // Continue with regular startup.
            match Client::startup(
                read,
                write,
                addr,
                bytes,
                client_server_map,
                shutdown,
                admin_only,
            )
            .await
            {
                Ok(mut client) => {
                    info!("Client {:?} connected (plain)", addr);

                    if !client.is_admin() {
                        let _ = drain.send(1).await;
                    }

                    let result = client.handle().await;

                    if !client.is_admin() {
                        let _ = drain.send(-1).await;
                    }

                    result
                }
                Err(err) => Err(err),
            }
        }

        // Client wants to cancel a query.
        Ok((ClientConnectionType::CancelQuery, bytes)) => {
            let (read, write) = split(stream);

            // Continue with cancel query request.
            match Client::cancel(read, write, addr, bytes, client_server_map, shutdown).await {
                Ok(mut client) => {
                    info!("Client {:?} issued a cancel query request", addr);

                    if !client.is_admin() {
                        let _ = drain.send(1).await;
                    }

                    let result = client.handle().await;

                    if !client.is_admin() {
                        let _ = drain.send(-1).await;
                    }

                    result
                }

                Err(err) => Err(err),
            }
        }

        // Something failed, probably the socket.
        Err(err) => Err(err),
    }
}

/// Handle the first message the client sends.
async fn get_startup<S>(stream: &mut S) -> Result<(ClientConnectionType, BytesMut), Error>
where
    S: tokio::io::AsyncRead + std::marker::Unpin + tokio::io::AsyncWrite,
{
    // Get startup message length.
    let len = match stream.read_i32().await {
        Ok(len) => len,
        Err(_) => return Err(Error::ClientBadStartup),
    };

    // Get the rest of the message.
    let mut startup = vec![0u8; len as usize - 4];
    match stream.read_exact(&mut startup).await {
        Ok(_) => (),
        Err(_) => return Err(Error::ClientBadStartup),
    };

    let mut bytes = BytesMut::from(&startup[..]);
    let code = bytes.get_i32();

    match code {
        // Client is requesting SSL (TLS).
        SSL_REQUEST_CODE => Ok((ClientConnectionType::Tls, bytes)),

        // Client wants to use plain text, requesting regular startup.
        PROTOCOL_VERSION_NUMBER => Ok((ClientConnectionType::Startup, bytes)),

        // Client is requesting to cancel a running query (plain text connection).
        CANCEL_REQUEST_CODE => Ok((ClientConnectionType::CancelQuery, bytes)),

        // Something else, probably something is wrong and it's not our fault,
        // e.g. badly implemented Postgres client.
        _ => Err(Error::ProtocolSyncError),
    }
}

/// Handle TLS connection negotiation.
pub async fn startup_tls(
    stream: TcpStream,
    client_server_map: ClientServerMap,
    shutdown: Receiver<()>,
    admin_only: bool,
) -> Result<Client<ReadHalf<TlsStream<TcpStream>>, WriteHalf<TlsStream<TcpStream>>>, Error> {
    // Negotiate TLS.
    let tls = Tls::new()?;
    let addr = stream.peer_addr().unwrap();

    let mut stream = match tls.acceptor.accept(stream).await {
        Ok(stream) => stream,

        // TLS negotiation failed.
        Err(err) => {
            error!("TLS negotiation failed: {:?}", err);
            return Err(Error::TlsError);
        }
    };

    // TLS negotiation successful.
    // Continue with regular startup using encrypted connection.
    match get_startup::<TlsStream<TcpStream>>(&mut stream).await {
        // Got good startup message, proceeding like normal except we
        // are encrypted now.
        Ok((ClientConnectionType::Startup, bytes)) => {
            let (read, write) = split(stream);

            Client::startup(
                read,
                write,
                addr,
                bytes,
                client_server_map,
                shutdown,
                admin_only,
            )
            .await
        }

        // Bad Postgres client.
        _ => Err(Error::ProtocolSyncError),
    }
}

impl<S, T> Client<S, T>
where
    S: tokio::io::AsyncRead + std::marker::Unpin,
    T: tokio::io::AsyncWrite + std::marker::Unpin,
{
    pub fn is_admin(&self) -> bool {
        self.admin
    }

    /// Handle Postgres client startup after TLS negotiation is complete
    /// or over plain text.
    pub async fn startup(
        mut read: S,
        mut write: T,
        addr: std::net::SocketAddr,
        bytes: BytesMut, // The rest of the startup message.
        client_server_map: ClientServerMap,
        shutdown: Receiver<()>,
        admin_only: bool,
    ) -> Result<Client<S, T>, Error> {
        let config = get_config();
        let stats = get_reporter();
        let parameters = parse_startup(bytes.clone())?;

        // These two parameters are mandatory by the protocol.
        let pool_name = match parameters.get("database") {
            Some(db) => db,
            None => return Err(Error::ClientError),
        };

        let username = match parameters.get("user") {
            Some(user) => user,
            None => return Err(Error::ClientError),
        };

        let application_name = match parameters.get("application_name") {
            Some(application_name) => application_name,
            None => "pgcat",
        };

        let admin = ["pgcat", "pgbouncer"]
            .iter()
            .filter(|db| *db == &pool_name)
            .count()
            == 1;

        // Kick any client that's not admin while we're in admin-only mode.
        if !admin && admin_only {
            debug!(
                "Rejecting non-admin connection to {} when in admin only mode",
                pool_name
            );
            error_response_terminal(
                &mut write,
                &format!("terminating connection due to administrator command"),
            )
            .await?;
            return Err(Error::ShuttingDown);
        }

        // Generate random backend ID and secret key
        let process_id: i32 = rand::random();
        let secret_key: i32 = rand::random();

        // Perform MD5 authentication.
        // TODO: Add SASL support.
        let salt = md5_challenge(&mut write).await?;

        let code = match read.read_u8().await {
            Ok(p) => p,
            Err(_) => return Err(Error::SocketError),
        };

        // PasswordMessage
        if code as char != 'p' {
            debug!("Expected p, got {}", code as char);
            return Err(Error::ProtocolSyncError);
        }

        let len = match read.read_i32().await {
            Ok(len) => len,
            Err(_) => return Err(Error::SocketError),
        };

        let mut password_response = vec![0u8; (len - 4) as usize];

        match read.read_exact(&mut password_response).await {
            Ok(_) => (),
            Err(_) => return Err(Error::SocketError),
        };

        // Authenticate admin user.
        let (transaction_mode, server_info) = if admin {
            // Compare server and client hashes.
            let password_hash = md5_hash_password(
                &config.general.admin_username,
                &config.general.admin_password,
                &salt,
            );

            if password_hash != password_response {
                warn!("Invalid password {{ username: {:?}, pool_name: {:?}, application_name: {:?} }}", pool_name, username, application_name);
                wrong_password(&mut write, username).await?;

                return Err(Error::ClientError);
            }

            (false, generate_server_info_for_admin())
        }
        // Authenticate normal user.
        else {
            let pool = match get_pool(pool_name.clone(), username.clone()) {
                Some(pool) => pool,
                None => {
                    error_response(
                        &mut write,
                        &format!(
                            "No pool configured for database: {:?}, user: {:?}",
                            pool_name, username
                        ),
                    )
                    .await?;

                    warn!("Invalid pool name {{ username: {:?}, pool_name: {:?}, application_name: {:?} }}", pool_name, username, application_name);
                    return Err(Error::ClientError);
                }
            };

            // Compare server and client hashes.
            let password_hash = md5_hash_password(&username, &pool.settings.user.password, &salt);

            if password_hash != password_response {
                warn!("Invalid password {{ username: {:?}, pool_name: {:?}, application_name: {:?} }}", pool_name, username, application_name);
                wrong_password(&mut write, username).await?;

                return Err(Error::ClientError);
            }

            let transaction_mode = pool.settings.pool_mode == PoolMode::Transaction;

            (transaction_mode, pool.server_info())
        };

        debug!("Password authentication successful");

        auth_ok(&mut write).await?;
        write_all(&mut write, server_info).await?;
        backend_key_data(&mut write, process_id, secret_key).await?;
        ready_for_query(&mut write).await?;

        trace!("Startup OK");

        return Ok(Client {
            read: BufReader::new(read),
            write: write,
            addr,
            buffer: BytesMut::with_capacity(8196),
            cancel_mode: false,
            transaction_mode,
            process_id,
            secret_key,
            client_server_map,
            parameters: parameters.clone(),
            stats: stats,
            admin: admin,
            last_address_id: None,
            last_server_id: None,
            pool_name: pool_name.clone(),
            username: username.clone(),
            application_name: application_name.to_string(),
            shutdown,
            connected_to_server: false,
        });
    }

    /// Handle cancel request.
    pub async fn cancel(
        read: S,
        write: T,
        addr: std::net::SocketAddr,
        mut bytes: BytesMut, // The rest of the startup message.
        client_server_map: ClientServerMap,
        shutdown: Receiver<()>,
    ) -> Result<Client<S, T>, Error> {
        let process_id = bytes.get_i32();
        let secret_key = bytes.get_i32();
        return Ok(Client {
            read: BufReader::new(read),
            write: write,
            addr,
            buffer: BytesMut::with_capacity(8196),
            cancel_mode: true,
            transaction_mode: false,
            process_id,
            secret_key,
            client_server_map,
            parameters: HashMap::new(),
            stats: get_reporter(),
            admin: false,
            last_address_id: None,
            last_server_id: None,
            pool_name: String::from("undefined"),
            username: String::from("undefined"),
            application_name: String::from("undefined"),
            shutdown,
            connected_to_server: false,
        });
    }

    /// Handle a connected and authenticated client.
    pub async fn handle(&mut self) -> Result<(), Error> {
        // The client wants to cancel a query it has issued previously.
        if self.cancel_mode {
            trace!("Sending CancelRequest");

            let (process_id, secret_key, address, port) = {
                let guard = self.client_server_map.lock();

                match guard.get(&(self.process_id, self.secret_key)) {
                    // Drop the mutex as soon as possible.
                    // We found the server the client is using for its query
                    // that it wants to cancel.
                    Some((process_id, secret_key, address, port)) => (
                        process_id.clone(),
                        secret_key.clone(),
                        address.clone(),
                        *port,
                    ),

                    // The client doesn't know / got the wrong server,
                    // we're closing the connection for security reasons.
                    None => return Ok(()),
                }
            };

            // Opens a new separate connection to the server, sends the backend_id
            // and secret_key and then closes it for security reasons. No other interactions
            // take place.
            return Ok(Server::cancel(&address, port, process_id, secret_key).await?);
        }

        // The query router determines where the query is going to go,
        // e.g. primary, replica, which shard.
        let mut query_router = QueryRouter::new();
        self.stats.client_register(
            self.process_id,
            self.pool_name.clone(),
            self.username.clone(),
            self.application_name.clone(),
        );

        // Our custom protocol loop.
        // We expect the client to either start a transaction with regular queries
        // or issue commands for our sharding and server selection protocol.
        loop {
            trace!(
                "Client idle, waiting for message, transaction mode: {}",
                self.transaction_mode
            );

            // Read a complete message from the client, which normally would be
            // either a `Q` (query) or `P` (prepare, extended protocol).
            // We can parse it here before grabbing a server from the pool,
            // in case the client is sending some custom protocol messages, e.g.
            // SET SHARDING KEY TO 'bigint';

            let mut message = tokio::select! {
                _ = self.shutdown.recv() => {
                    if !self.admin {
                        error_response_terminal(
                            &mut self.write,
                            &format!("terminating connection due to administrator command")
                        ).await?;
                        return Ok(())
                    }

                    // Admin clients ignore shutdown.
                    else {
                        read_message(&mut self.read).await?
                    }
                },
                message_result = read_message(&mut self.read) => message_result?
            };

            match message[0] as char {
                // Buffer extended protocol messages even if we do not have
                // a server connection yet. Hopefully, when we get the S message
                // we'll be able to allocate a connection. Also, clients do not expect
                // the server to respond to these messages so even if we were not able to
                // allocate a connection, we wouldn't be able to send back an error message
                // to the client so we buffer them and defer the decision to error out or not
                // to when we get the S message
                'P' | 'B' | 'D' | 'E' => {
                    self.buffer.put(&message[..]);
                    continue;
                }
                'X' => {
                    debug!("Client disconnecting");
                    return Ok(());
                }
                _ => (),
            }

            // Handle admin database queries.
            if self.admin {
                debug!("Handling admin command");
                handle_admin(&mut self.write, message, self.client_server_map.clone()).await?;
                continue;
            }

            // Get a pool instance referenced by the most up-to-date
            // pointer. This ensures we always read the latest config
            // when starting a query.
            let pool = match get_pool(self.pool_name.clone(), self.username.clone()) {
                Some(pool) => pool,
                None => {
                    error_response(
                        &mut self.write,
                        &format!(
                            "No pool configured for database: {:?}, user: {:?}",
                            self.pool_name, self.username
                        ),
                    )
                    .await?;

<<<<<<< HEAD
                    warn!("Invalid pool name {{ username: {:?}, pool_name: {:?}, application_name: {:?} }}", self.pool_name, self.username, self.application_name.clone());
=======
                    warn!("Invalid pool name {{ username: {:?}, pool_name: {:?}, application_name: {:?} }}", self.pool_name, self.username, self.application_name);
>>>>>>> af064ef4
                    return Err(Error::ClientError);
                }
            };
            query_router.update_pool_settings(pool.settings.clone());
            let current_shard = query_router.shard();

            // Handle all custom protocol commands, if any.
            match query_router.try_execute_command(message.clone()) {
                // Normal query, not a custom command.
                None => {
                    if query_router.query_parser_enabled() {
                        query_router.infer_role(message.clone());
                    }
                }

                // SET SHARD TO
                Some((Command::SetShard, _)) => {
                    // Selected shard is not configured.
                    if query_router.shard() >= pool.shards() {
                        // Set the shard back to what it was.
                        query_router.set_shard(current_shard);

                        error_response(
                            &mut self.write,
                            &format!(
                                "shard {} is more than configured {}, staying on shard {}",
                                query_router.shard(),
                                pool.shards(),
                                current_shard,
                            ),
                        )
                        .await?;
                    } else {
                        custom_protocol_response_ok(&mut self.write, "SET SHARD").await?;
                    }
                    continue;
                }

                // SET PRIMARY READS TO
                Some((Command::SetPrimaryReads, _)) => {
                    custom_protocol_response_ok(&mut self.write, "SET PRIMARY READS").await?;
                    continue;
                }

                // SET SHARDING KEY TO
                Some((Command::SetShardingKey, _)) => {
                    custom_protocol_response_ok(&mut self.write, "SET SHARDING KEY").await?;
                    continue;
                }

                // SET SERVER ROLE TO
                Some((Command::SetServerRole, _)) => {
                    custom_protocol_response_ok(&mut self.write, "SET SERVER ROLE").await?;
                    continue;
                }

                // SHOW SERVER ROLE
                Some((Command::ShowServerRole, value)) => {
                    show_response(&mut self.write, "server role", &value).await?;
                    continue;
                }

                // SHOW SHARD
                Some((Command::ShowShard, value)) => {
                    show_response(&mut self.write, "shard", &value).await?;
                    continue;
                }

                // SHOW PRIMARY READS
                Some((Command::ShowPrimaryReads, value)) => {
                    show_response(&mut self.write, "primary reads", &value).await?;
                    continue;
                }
            };

            debug!("Waiting for connection from pool");

            // Grab a server from the pool.
            let connection = match pool
                .get(query_router.shard(), query_router.role(), self.process_id)
                .await
            {
                Ok(conn) => {
                    debug!("Got connection from pool");
                    conn
                }
                Err(err) => {
                    // Client is attempting to get results from the server,
                    // but we were unable to grab a connection from the pool
                    // We'll send back an error message and clean the extended
                    // protocol buffer
                    if message[0] as char == 'S' {
                        error!("Got Sync message but failed to get a connection from the pool");
                        self.buffer.clear();
                    }
                    error_response(&mut self.write, "could not get connection from the pool")
                        .await?;

                    error!("Could not get connection from pool: {{ pool_name: {:?}, username: {:?}, shard: {:?}, role: \"{:?}\", error: \"{:?}\" }}",
                    self.pool_name.clone(), self.username.clone(), query_router.shard(), query_router.role(), err);
                    continue;
                }
            };

            let mut reference = connection.0;
            let address = connection.1;
            let server = &mut *reference;

            // Server is assigned to the client in case the client wants to
            // cancel a query later.
            server.claim(self.process_id, self.secret_key);
            self.connected_to_server = true;

            // Update statistics
            self.stats
                .client_active(self.process_id, server.server_id());

            self.last_address_id = Some(address.id);
            self.last_server_id = Some(server.server_id());

            debug!(
                "Client {:?} talking to server {:?}",
                self.addr,
                server.address()
            );

            // TODO: investigate other parameters and set them too.

            // Set application_name.
            server.set_name(&self.application_name).await?;

            // Transaction loop. Multiple queries can be issued by the client here.
            // The connection belongs to the client until the transaction is over,
            // or until the client disconnects if we are in session mode.
            //
            // If the client is in session mode, no more custom protocol
            // commands will be accepted.
            loop {
                let mut message = if message.len() == 0 {
                    trace!("Waiting for message inside transaction or in session mode");

                    match read_message(&mut self.read).await {
                        Ok(message) => message,
                        Err(err) => {
                            // Client disconnected inside a transaction.
                            // Clean up the server and re-use it.
                            server.checkin_cleanup().await?;

                            return Err(err);
                        }
                    }
                } else {
                    let msg = message.clone();
                    message.clear();
                    msg
                };

                // The message will be forwarded to the server intact. We still would like to
                // parse it below to figure out what to do with it.
                let original = message.clone();

                let code = message.get_u8() as char;
                let _len = message.get_i32() as usize;

                trace!("Message: {}", code);

                match code {
                    // ReadyForQuery
                    'Q' => {
                        debug!("Sending query to server");

                        self.send_and_receive_loop(code, original, server, &address, &pool)
                            .await?;

                        if !server.in_transaction() {
                            // Report transaction executed statistics.
                            self.stats.transaction(self.process_id, server.server_id());

                            // Release server back to the pool if we are in transaction mode.
                            // If we are in session mode, we keep the server until the client disconnects.
                            if self.transaction_mode {
                                break;
                            }
                        }
                    }

                    // Terminate
                    'X' => {
                        server.checkin_cleanup().await?;
                        self.release();

                        return Ok(());
                    }

                    // Parse
                    // The query with placeholders is here, e.g. `SELECT * FROM users WHERE email = $1 AND active = $2`.
                    'P' => {
                        self.buffer.put(&original[..]);
                    }

                    // Bind
                    // The placeholder's replacements are here, e.g. 'user@email.com' and 'true'
                    'B' => {
                        self.buffer.put(&original[..]);
                    }

                    // Describe
                    // Command a client can issue to describe a previously prepared named statement.
                    'D' => {
                        self.buffer.put(&original[..]);
                    }

                    // Execute
                    // Execute a prepared statement prepared in `P` and bound in `B`.
                    'E' => {
                        self.buffer.put(&original[..]);
                    }

                    // Sync
                    // Frontend (client) is asking for the query result now.
                    'S' => {
                        debug!("Sending query to server");

                        self.buffer.put(&original[..]);

                        // Clone after freeze does not allocate
                        let first_message_code = (*self.buffer.get(0).unwrap_or(&0)) as char;

                        // Almost certainly true
                        if first_message_code == 'P' {
                            // Message layout
                            // P followed by 32 int followed by null-terminated statement name
                            // So message code should be in offset 0 of the buffer, first character
                            // in prepared statement name would be index 5
                            let first_char_in_name = *self.buffer.get(5).unwrap_or(&0);
                            if first_char_in_name != 0 {
                                // This is a named prepared statement
                                // Server connection state will need to be cleared at checkin
                                server.mark_dirty();
                            }
                        }

                        self.send_and_receive_loop(
                            code,
                            self.buffer.clone(),
                            server,
                            &address,
                            &pool,
                        )
                        .await?;

                        self.buffer.clear();

                        if !server.in_transaction() {
                            self.stats.transaction(self.process_id, server.server_id());

                            // Release server back to the pool if we are in transaction mode.
                            // If we are in session mode, we keep the server until the client disconnects.
                            if self.transaction_mode {
                                break;
                            }
                        }
                    }

                    // CopyData
                    'd' => {
                        // Forward the data to the server,
                        // don't buffer it since it can be rather large.
                        self.send_server_message(server, original, &address, &pool)
                            .await?;
                    }

                    // CopyDone or CopyFail
                    // Copy is done, successfully or not.
                    'c' | 'f' => {
                        self.send_server_message(server, original, &address, &pool)
                            .await?;

                        let response = self.receive_server_message(server, &address, &pool).await?;

                        match write_all_half(&mut self.write, response).await {
                            Ok(_) => (),
                            Err(err) => {
                                server.mark_bad();
                                return Err(err);
                            }
                        };

                        if !server.in_transaction() {
                            self.stats.transaction(self.process_id, server.server_id());

                            // Release server back to the pool if we are in transaction mode.
                            // If we are in session mode, we keep the server until the client disconnects.
                            if self.transaction_mode {
                                break;
                            }
                        }
                    }

                    // Some unexpected message. We either did not implement the protocol correctly
                    // or this is not a Postgres client we're talking to.
                    _ => {
                        error!("Unexpected code: {}", code);
                    }
                }
            }

            // The server is no longer bound to us, we can't cancel it's queries anymore.
            debug!("Releasing server back into the pool");
            server.checkin_cleanup().await?;
            self.stats.server_idle(server.server_id());
            self.connected_to_server = false;

            self.release();
            self.stats.client_idle(self.process_id);
        }
    }

    /// Release the server from the client: it can't cancel its queries anymore.
    pub fn release(&self) {
        let mut guard = self.client_server_map.lock();
        guard.remove(&(self.process_id, self.secret_key));
    }

    async fn send_and_receive_loop(
        &mut self,
        code: char,
        message: BytesMut,
        server: &mut Server,
        address: &Address,
        pool: &ConnectionPool,
    ) -> Result<(), Error> {
        debug!("Sending {} to server", code);

        self.send_server_message(server, message, &address, &pool)
            .await?;

        let query_start = Instant::now();
        // Read all data the server has to offer, which can be multiple messages
        // buffered in 8196 bytes chunks.
        loop {
            let response = self.receive_server_message(server, &address, &pool).await?;

            match write_all_half(&mut self.write, response).await {
                Ok(_) => (),
                Err(err) => {
                    server.mark_bad();
                    return Err(err);
                }
            };

            if !server.is_data_available() {
                break;
            }
        }

        // Report query executed statistics.
        self.stats.query(
            self.process_id,
            server.server_id(),
            Instant::now().duration_since(query_start).as_millis(),
        );

        Ok(())
    }

    async fn send_server_message(
        &self,
        server: &mut Server,
        message: BytesMut,
        address: &Address,
        pool: &ConnectionPool,
    ) -> Result<(), Error> {
        match server.send(message).await {
            Ok(_) => Ok(()),
            Err(err) => {
                pool.ban(address, self.process_id, BanReason::MessageSendFailed);
                Err(err)
            }
        }
    }

    async fn receive_server_message(
        &mut self,
        server: &mut Server,
        address: &Address,
        pool: &ConnectionPool,
    ) -> Result<BytesMut, Error> {
        if pool.settings.user.statement_timeout > 0 {
            match tokio::time::timeout(
                tokio::time::Duration::from_millis(pool.settings.user.statement_timeout),
                server.recv(),
            )
            .await
            {
                Ok(result) => match result {
                    Ok(message) => Ok(message),
                    Err(err) => {
                        pool.ban(address, self.process_id, BanReason::MessageReceiveFailed);
                        error_response_terminal(
                            &mut self.write,
                            &format!("error receiving data from server: {:?}", err),
                        )
                        .await?;
                        Err(err)
                    }
                },
                Err(_) => {
                    error!(
                        "Statement timeout while talking to {:?} with user {}",
                        address, pool.settings.user.username
                    );
                    server.mark_bad();
                    pool.ban(address, self.process_id, BanReason::StatementTimeout);
                    error_response_terminal(&mut self.write, "pool statement timeout").await?;
                    Err(Error::StatementTimeout)
                }
            }
        } else {
            match server.recv().await {
                Ok(message) => Ok(message),
                Err(err) => {
                    pool.ban(address, self.process_id, BanReason::MessageReceiveFailed);
                    error_response_terminal(
                        &mut self.write,
                        &format!("error receiving data from server: {:?}", err),
                    )
                    .await?;
                    Err(err)
                }
            }
        }
    }
}

impl<S, T> Drop for Client<S, T> {
    fn drop(&mut self) {
        let mut guard = self.client_server_map.lock();
        guard.remove(&(self.process_id, self.secret_key));

        // Dirty shutdown
        // TODO: refactor, this is not the best way to handle state management.
        self.stats.client_disconnecting(self.process_id);
        if self.connected_to_server && self.last_server_id.is_some() {
            self.stats.server_idle(self.last_server_id.unwrap());
        }
    }
}<|MERGE_RESOLUTION|>--- conflicted
+++ resolved
@@ -9,12 +9,8 @@
 use tokio::sync::mpsc::Sender;
 
 use crate::admin::{generate_server_info_for_admin, handle_admin};
-<<<<<<< HEAD
 use crate::bans::BanReason;
-use crate::config::{get_config, Address};
-=======
 use crate::config::{get_config, Address, PoolMode};
->>>>>>> af064ef4
 use crate::constants::*;
 use crate::errors::Error;
 use crate::messages::*;
@@ -665,11 +661,7 @@
                     )
                     .await?;
 
-<<<<<<< HEAD
-                    warn!("Invalid pool name {{ username: {:?}, pool_name: {:?}, application_name: {:?} }}", self.pool_name, self.username, self.application_name.clone());
-=======
                     warn!("Invalid pool name {{ username: {:?}, pool_name: {:?}, application_name: {:?} }}", self.pool_name, self.username, self.application_name);
->>>>>>> af064ef4
                     return Err(Error::ClientError);
                 }
             };
