--- conflicted
+++ resolved
@@ -1453,15 +1453,7 @@
                 // The message will be forwarded to the server intact. We still would like to
                 // parse it below to figure out what to do with it.
 
-<<<<<<< HEAD
-                trace!("client Message: {}", code);
-=======
-                // Safe to unwrap because we know this message has a certain length and has the code
-                // This reads the first byte without advancing the internal pointer and mutating the bytes
-                let code = *message.first().unwrap() as char;
-
                 trace!("Message: {}", code);
->>>>>>> de8df29c
 
                 match code {
                     // Query
