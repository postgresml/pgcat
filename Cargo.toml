--- conflicted
+++ resolved
@@ -47,12 +47,8 @@
 itertools = "0.10"
 clap = { version = "4.3.1", features = ["derive", "env"] }
 tracing = "0.1.37"
-<<<<<<< HEAD
-tracing-subscriber = { version = "0.3.17", features = ["json"]}
+tracing-subscriber = { version = "0.3.17", features = ["json", "env-filter", "std"]}
 pg_query = "0.7"
-=======
-tracing-subscriber = { version = "0.3.17", features = ["json", "env-filter", "std"]}
->>>>>>> 9ab12857
 
 [target.'cfg(not(target_env = "msvc"))'.dependencies]
 jemallocator = "0.5.0"
