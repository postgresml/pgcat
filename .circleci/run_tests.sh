--- conflicted
+++ resolved
@@ -76,16 +76,8 @@
 # Python tests
 # These tests will start and stop the pgcat server so it will need to be restarted after the tests
 #
-<<<<<<< HEAD
 pip install -r tests/python/requirements.txt && \
     python tests/python/tests.py
-cd /home/circleci/project
-=======
-cd tests/python
-pip3 install -r requirements.txt
-python3 tests.py
-cd ../..
->>>>>>> 499612dd
 
 start_pgcat "info"
 
