--- conflicted
+++ resolved
@@ -4,10 +4,5 @@
 maintainers:
   - name: Wildcard
     email: support@w6d.io
-<<<<<<< HEAD
-appVersion: "1.1.1"
-version: 0.1.1
-=======
 appVersion: "1.2.0"
-version: 0.2.0
->>>>>>> 9f12d795
+version: 0.2.1