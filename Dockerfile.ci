--- conflicted
+++ resolved
@@ -1,14 +1,5 @@
 FROM cimg/rust:1.62.0
 RUN sudo apt-get update && \
-<<<<<<< HEAD
-	sudo apt-get install -y psmisc postgresql-contrib-12 postgresql-client-12 ruby ruby-dev libpq-dev python3 python3-pip lcov llvm-11 iproute2 && \
-	sudo apt-get upgrade curl
-RUN cargo install cargo-binutils rustfilt && \
-	rustup component add llvm-tools-preview
-RUN pip3 install psycopg2 && \
-	sudo gem install bundler
-RUN wget -O toxiproxy-2.4.0.deb https://github.com/Shopify/toxiproxy/releases/download/v2.4.0/toxiproxy_2.4.0_linux_$(dpkg --print-architecture).deb && \
-=======
 	sudo apt-get install -y \
 		postgresql-contrib-12 postgresql-client-12 libpq-dev \
 		ruby ruby-dev python3 python3-pip \
@@ -18,5 +9,4 @@
 	rustup component add llvm-tools-preview && \
  	pip3 install psycopg2 && sudo gem install bundler && \
 	wget -O toxiproxy-2.4.0.deb https://github.com/Shopify/toxiproxy/releases/download/v2.4.0/toxiproxy_2.4.0_linux_$(dpkg --print-architecture).deb && \
->>>>>>> 0172523f
 	sudo dpkg -i toxiproxy-2.4.0.deb